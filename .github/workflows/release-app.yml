# # Run for macOS
# act -W .github/workflows/release-app.yml --container-architecture linux/amd64 -j publish-tauri -P macos-latest=-self-hosted

# # Run for Linux
# act -W .github/workflows/release-app.yml --container-architecture linux/amd64 -j publish-tauri -P ubuntu-22.04

name: Release App

on:
  push:
    tags:
      - "v*"
  workflow_dispatch:
    inputs:
      commit_hash:
        description: "Commit hash to build from (optional)"
        required: false
      version:
        description: "Version to set in Cargo.toml (required if commit_hash is provided)"
        required: false

jobs:
  generate_changelog:
    runs-on: ubuntu-latest

    permissions:
      contents: write

    steps:
      - uses: actions/checkout@v4

      - name: Generate Changelog
        run: .github/scripts/generate_changelog_md.sh

      - name: Commit and push changelog files
        run: |
          git config user.name "GitHub Actions Bot"
          git config user.email "github-actions[bot]@users.noreply.github.com"
          git remote set-url origin https://x-access-token:${GH_TOKEN}@github.com/${GITHUB_REPOSITORY}.git
          git checkout -b feat/changelog-${{ env.CURRENT_RELEASE }}
          git add content/changelogs/$CURRENT_RELEASE.md content/changelogs/CHANGELOG.md screenpipe-app-tauri/public/CHANGELOG.md
          git commit -m "docs: add changelog for ${{ env.CURRENT_RELEASE }}"
          git rebase origin main
          git push -u origin feat/changelog-${{ env.CURRENT_RELEASE }}
      
      - name: Create Pull Request
        env:
          GH_TOKEN: ${{ secrets.PAT }}
        run: |
          gh pr create --base main --head feat/changelog-${{ env.CURRENT_RELEASE }} --title "docs: add changelog for ${{ env.CURRENT_RELEASE }}" --body "Automated PR to add the changelog for ${{ env.CURRENT_RELEASE }}"

  draft:
    runs-on: ubuntu-latest
    steps:
      - uses: actions/checkout@v4
        with:
          ref: ${{ github.event.inputs.commit_hash || github.ref }}

      - name: Update version in Cargo.toml
        if: github.event.inputs.commit_hash && github.event.inputs.version
        run: |
          if [[ "$OSTYPE" == "darwin"* ]]; then
            sed -i '' 's/^version = ".*"/version = "${{ github.event.inputs.version }}"/' screenpipe-app-tauri/src-tauri/Cargo.toml
          else
            sed -i 's/^version = ".*"/version = "${{ github.event.inputs.version }}"/' screenpipe-app-tauri/src-tauri/Cargo.toml
          fi

      - name: create draft release
        uses: crabnebula-dev/cloud-release@v0.2.0
        with:
          command: release draft ${{ secrets.CN_APP_SLUG }} --framework tauri
          api-key: ${{ secrets.CN_API_KEY }}

  publish-tauri:
<<<<<<< HEAD
    needs: [draft, generate_changelog]
=======
>>>>>>> d9749340
    permissions:
      contents: write
    strategy:
      fail-fast: false
      matrix:
        include:
          - platform: "macos-latest" # for Arm based macs (M1 and above).
            args: "--target aarch64-apple-darwin --features metal,beta"
            target: aarch64-apple-darwin
            tauri-args: "--target aarch64-apple-darwin"
          - platform: "macos-latest" # for Intel based macs.
            args: "--target x86_64-apple-darwin --features metal,beta"
            target: x86_64-apple-darwin
            tauri-args: "--target x86_64-apple-darwin"
          - platform: "ubuntu-22.04" # Ubuntu x86_64
            args: "--features mkl" # TODO CUDA
            tauri-args: ""
          - platform: "windows-latest" # Windows x86_64
            args: "--target x86_64-pc-windows-msvc" # TODO CUDA --features mkl --features "openblas"
            pre-build-args: "" # --openblas
            tauri-args: "--target x86_64-pc-windows-msvc"

    runs-on: ${{ matrix.platform }}
    steps:
      - uses: actions/checkout@v4
        with:
          ref: ${{ github.event.inputs.commit_hash || github.ref }}

      - name: Update version in Cargo.toml
        if: github.event.inputs.commit_hash && github.event.inputs.version
        run: |
          if [[ "$OSTYPE" == "darwin"* ]]; then
            sed -i '' 's/^version = ".*"/version = "${{ github.event.inputs.version }}"/' screenpipe-app-tauri/src-tauri/Cargo.toml
          else
            sed -i 's/^version = ".*"/version = "${{ github.event.inputs.version }}"/' screenpipe-app-tauri/src-tauri/Cargo.toml
          fi

      - name: setup Bun
        uses: oven-sh/setup-bun@v1

      - name: Rust cache
        uses: swatinem/rust-cache@v2

      - name: Set up Rust
        uses: actions-rs/toolchain@v1
        with:
          toolchain: stable
          profile: minimal
          override: true
          target: ${{ matrix.target }}

      - uses: actions/cache@v3
        with:
          path: |
            ~/.cargo/registry/index/
            ~/.cargo/registry/cache/
            ~/.cargo/git/db/
            target/${{ matrix.target }}/release/deps
            target/${{ matrix.target }}/release/build
          key: ${{ matrix.platform }}-${{ matrix.target }}-cargo-${{ hashFiles('**/Cargo.lock') }}-v1
          restore-keys: |
            ${{ runner.os }}-${{ matrix.target }}-cargo-v1-

      - name: Cache Homebrew packages
        if: matrix.platform == 'macos-latest'
        uses: actions/cache@v3
        with:
          path: |
            ~/Library/Caches/Homebrew
            /usr/local/Cellar/ffmpeg
            /usr/local/Cellar/pkg-config
          key: ${{ runner.os }}-brew-${{ hashFiles('.github/workflows/release-cli.yml') }}
          restore-keys: |
            ${{ runner.os }}-brew-

      - name: Cache Pre Build
        id: cache-pre-build
        uses: actions/cache@v4
        with:
          path: |
            screenpipe-app-tauri/src-tauri/openblas
            screenpipe-app-tauri/src-tauri/clblast
            screenpipe-app-tauri/src-tauri/ffmpeg
            screenpipe-app-tauri/src-tauri/tesseract-*
          key: ${{ matrix.platform }}-${{ matrix.target }}-pre-build

      - name: Install Linux dependencies
        if: matrix.platform == 'ubuntu-22.04' || matrix.platform == 'big-linux'
        run: |
          sudo apt-get update
          sudo apt-get install -y libappindicator3-1 libappindicator3-dev libwebkit2gtk-4.0-dev libwebkit2gtk-4.1-dev libappindicator3-dev librsvg2-dev patchelf

      - name: Install dependencies
        if: matrix.platform == 'macos-latest'
        run: |
          brew install ffmpeg pkg-config

      # - name: Install MKL
      #   if: matrix.platform == 'windows-latest'
      #   run: |
      #     pip install mkl mkl-devel mkl-static

      - name: Install MKL in Linux
        if: matrix.platform == 'ubuntu-22.04'
        run: |
          pip install mkl mkl-devel mkl-static
          mkdir -p /opt/intel/mkl
          cp -rfv ~/.local/lib/* ~/.local/include/* /opt/intel/mkl/
          sudo cp -rfv ~/.local/lib/* /usr/lib/x86_64-linux-gnu/

      - name: Install frontend dependencies
        shell: bash
        working-directory: ./screenpipe-app-tauri
        run: |
          ls . 
          bun install

      # - name: Setup tmate session # HACK
      #   if: matrix.platform == 'windows-latest'
      #   uses: mxschmitt/action-tmate@v3

      - name: Install wget on Linux
        if: matrix.platform == 'ubuntu-22.04' || matrix.platform == 'big-linux'
        run: sudo apt-get install -y wget

      - name: Run pre_build.js
        shell: bash
        env:
          SKIP_SCREENPIPE_SETUP: true
        run: |
          bun ./scripts/pre_build.js ${{ matrix.pre-build-args }}
        working-directory: ./screenpipe-app-tauri

      - name: Build CLI
        shell: bash
        # TODO: too slow
        # env:
        #   CARGO_PROFILE_RELEASE_LTO: "true"
        #   CARGO_PROFILE_RELEASE_OPT_LEVEL: "z"
        #   CARGO_PROFILE_RELEASE_CODEGEN_UNITS: "1"
        run: |
          if [[ "${{ matrix.platform }}" == "macos-latest" ]]; then
            export PKG_CONFIG_PATH="/usr/local/opt/ffmpeg/lib/pkgconfig:$PKG_CONFIG_PATH"
            export PKG_CONFIG_ALLOW_CROSS=1
            export RUSTFLAGS="-C link-arg=-Wl,-rpath,@executable_path/../Frameworks -C link-arg=-Wl,-rpath,@loader_path/../Frameworks -C link-arg=-Wl,-install_name,@rpath/libscreenpipe.dylib"
          fi
          if [[ "${{ matrix.platform }}" == "ubuntu-22.04" ]]; then
            export PKG_CONFIG_PATH="~/.local/lib/pkgconfig:$PKG_CONFIG_PATH"
            export MKLROOT="/opt/intel/mkl"
          fi
          cargo build --release -p screenpipe-server ${{ matrix.args }}

      # Run pre build again to copy the CLI into app
      - name: Run pre_build.js
        shell: bash
        run: |
          bun ./scripts/pre_build.js ${{ matrix.pre-build-args }}
        working-directory: ./screenpipe-app-tauri

      - name: Install vcpkg
        if: matrix.platform == 'windows-latest' || matrix.platform == 'big-windows'
        uses: lukka/run-vcpkg@v11
        with:
          vcpkgGitCommitId: "7adc2e4d49e8d0efc07a369079faa6bc3dbb90f3"

      - name: Set up MSVC
        if: matrix.platform == 'windows-latest' || matrix.platform == 'big-windows'
        uses: ilammy/msvc-dev-cmd@v1

      - name: Install LLVM and Clang
        if: matrix.platform == 'windows-latest' || matrix.platform == 'big-windows'
        uses: KyleMayes/install-llvm-action@v2
        with:
          version: "10.0"

      - name: Free Disk Space (Ubuntu)
        if: matrix.platform == 'ubuntu-22.04'
        uses: jlumbroso/free-disk-space@main
        with:
          # this might remove tools that are actually needed,
          # if set to "true" but frees about 6 GB
          tool-cache: false
        
          # all of these default to true, but feel free to set to
          # "false" if necessary for your workflow
          android: true
          dotnet: true
          haskell: true
          large-packages: false
          docker-images: true
          swap-storage: true

      - name: Build
        uses: tauri-apps/tauri-action@v0
        env:
          # for updater
          TAURI_SIGNING_PRIVATE_KEY: ${{ secrets.TAURI_PRIVATE_KEY }}
          TAURI_SIGNING_PRIVATE_KEY_PASSWORD: ${{ secrets.TAURI_KEY_PASSWORD }}
          # for release
          GITHUB_TOKEN: ${{ secrets.GITHUB_TOKEN }}
          # for macos signing
          APPLE_CERTIFICATE: ${{ secrets.APPLE_CERTIFICATE }}
          APPLE_CERTIFICATE_PASSWORD: ${{ secrets.APPLE_CERTIFICATE_PASSWORD }}
          APPLE_SIGNING_IDENTITY: ${{ secrets.APPLE_SIGNING_IDENTITY }}
          APPLE_ID: ${{ secrets.APPLE_ID }}
          APPLE_PASSWORD: ${{ secrets.APPLE_PASSWORD }}
          APPLE_TEAM_ID: ${{ secrets.APPLE_TEAM_ID }}
          # https://tauri.app/v1/guides/distribution/sign-macos
          CI: true
          # ubuntu mkl
          PKG_CONFIG_PATH: ${{ matrix.platform == 'ubuntu-22.04' && '~/.local/lib/pkgconfig:$PKG_CONFIG_PATH' || '' }}
          MKLROOT: ${{ matrix.platform == 'ubuntu-22.04' && '/opt/intel/mkl' || '' }}
          # Optimize for build speed on Windows
          CARGO_PROFILE_RELEASE_LTO: ${{ matrix.platform == 'windows-latest' && 'thin' || matrix.platform == 'ubuntu-22.04' && 'true' || 'false' }}
          CARGO_PROFILE_RELEASE_OPT_LEVEL: ${{ matrix.platform == 'windows-latest' && '2' || matrix.platform == 'ubuntu-22.04' && 'z' || '3' }}
          CARGO_PROFILE_RELEASE_CODEGEN_UNITS: ${{ matrix.platform == 'windows-latest' && '16' || matrix.platform == 'ubuntu-22.04' && '1' || '16' }}
          # Enable incremental compilation for Windows
          CARGO_INCREMENTAL: ${{ matrix.platform == 'windows-latest' && '1' || '0' }}
        with:
          args: ${{ matrix.tauri-args }}
          projectPath: "./screenpipe-app-tauri"
          tauriScript: bunx tauri -v

      - name: Upload Assets to CrabNebula Cloud
        uses: crabnebula-dev/cloud-release@v0.2.0
        with:
          command: release upload ${{ secrets.CN_APP_SLUG }} --framework tauri
          api-key: ${{ secrets.CN_API_KEY }}
          path: ./screenpipe-app-tauri/src-tauri<|MERGE_RESOLUTION|>--- conflicted
+++ resolved
@@ -72,10 +72,7 @@
           api-key: ${{ secrets.CN_API_KEY }}
 
   publish-tauri:
-<<<<<<< HEAD
     needs: [draft, generate_changelog]
-=======
->>>>>>> d9749340
     permissions:
       contents: write
     strategy:
