--- conflicted
+++ resolved
@@ -224,25 +224,6 @@
           bun ./scripts/pre_build.js ${{ matrix.pre-build-args }}
         working-directory: ./screenpipe-app-tauri
 
-<<<<<<< HEAD
-      - name: Install vcpkg
-        if: matrix.args == '--target x86_64-pc-windows-msvc' || matrix.platform == 'big-windows'
-        uses: lukka/run-vcpkg@v11
-        with:
-          vcpkgGitCommitId: "7adc2e4d49e8d0efc07a369079faa6bc3dbb90f3"
-
-      - name: Set up MSVC
-        if: matrix.args == '--target x86_64-pc-windows-msvc' || matrix.platform == 'big-windows'
-        uses: ilammy/msvc-dev-cmd@v1
-
-      - name: Install LLVM and Clang
-        if: matrix.args == '--target x86_64-pc-windows-msvc' || matrix.platform == 'big-windows'
-        uses: KyleMayes/install-llvm-action@v2
-        with:
-          version: "10.0"
-
-=======
->>>>>>> d16d704d
       - name: Free Disk Space (Ubuntu)
         if: matrix.platform == 'ubuntu-22.04'
         uses: jlumbroso/free-disk-space@main
@@ -286,10 +267,8 @@
           CARGO_PROFILE_RELEASE_CODEGEN_UNITS: ${{ matrix.args == '--target x86_64-pc-windows-msvc' && '16' || matrix.platform == 'ubuntu-22.04' && '1' || '16' }}
           # Enable incremental compilation for Windows
           CARGO_INCREMENTAL: ${{ matrix.args == '--target x86_64-pc-windows-msvc' && '1' || '0' }}
-<<<<<<< HEAD
-=======
+
           RUSTFLAGS: "-A warnings"
->>>>>>> d16d704d
         with:
           args: ${{ matrix.tauri-args }}
           projectPath: "./screenpipe-app-tauri"
