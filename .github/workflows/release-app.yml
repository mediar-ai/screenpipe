# # Run for macOS
# act -W .github/workflows/release-app.yml --container-architecture linux/amd64 -j publish-tauri -P macos-latest=-self-hosted

# # Run for Linux
# act -W .github/workflows/release-app.yml --container-architecture linux/amd64 -j publish-tauri -P ubuntu-22.04

name: Release App

on:
  push:
    tags:
      - "v*"
  workflow_dispatch:
    inputs:
      commit_hash:
        description: "Commit hash to build from (optional)"
        required: false
      version:
        description: "Version to set in Cargo.toml (required if commit_hash is provided)"
        required: false

jobs:
  draft:
    runs-on: ubuntu-latest
    steps:
      - uses: actions/checkout@v4
        with:
          ref: ${{ github.event.inputs.commit_hash || github.ref }}

      - name: Update version in Cargo.toml
        if: github.event.inputs.commit_hash && github.event.inputs.version
        run: |
          if [[ "$OSTYPE" == "darwin"* ]]; then
            sed -i '' 's/^version = ".*"/version = "${{ github.event.inputs.version }}"/' screenpipe-app-tauri/src-tauri/Cargo.toml
          else
            sed -i 's/^version = ".*"/version = "${{ github.event.inputs.version }}"/' screenpipe-app-tauri/src-tauri/Cargo.toml
          fi

      - name: create draft release
        uses: crabnebula-dev/cloud-release@v0.2.0
        with:
          command: release draft ${{ secrets.CN_APP_SLUG }} --framework tauri
          api-key: ${{ secrets.CN_API_KEY }}

  publish-tauri:
    #needs: draft
    permissions:
      contents: write
    strategy:
      fail-fast: false
      matrix:
        include:
          - platform: "macos-latest" # for Arm based macs (M1 and above).
            args: "--target aarch64-apple-darwin --features metal,beta"
            target: aarch64-apple-darwin
            tauri-args: "--target aarch64-apple-darwin"
          - platform: "macos-latest" # for Intel based macs.
            args: "--target x86_64-apple-darwin --features metal,beta"
            target: x86_64-apple-darwin
            tauri-args: "--target x86_64-apple-darwin"
          - platform: "ubuntu-22.04" # Ubuntu x86_64
            args: "" # TODO CUDA, mkl
            tauri-args: ""
          - platform: "windows-latest" # Windows x86_64
            args: "--target x86_64-pc-windows-msvc" # TODO CUDA, mkl?  --features "openblas"
            pre-build-args: "" # --openblas
            target: x86_64-pc-windows-msvc
            tauri-args: "--target x86_64-pc-windows-msvc"
<<<<<<< HEAD
          - platform: "windows-latest"
            args: "--target aarch64-pc-windows-msvc"
            target: aarch64-pc-windows-msvc
            tauri-args: "--target aarch64-pc-windows-msvc"
=======
>>>>>>> f76d0d36

    runs-on: ${{ matrix.platform }}
    steps:
      - uses: actions/checkout@v4
        with:
          ref: ${{ github.event.inputs.commit_hash || github.ref }}

      - name: Update version in Cargo.toml
        if: github.event.inputs.commit_hash && github.event.inputs.version
        run: |
          if [[ "$OSTYPE" == "darwin"* ]]; then
            sed -i '' 's/^version = ".*"/version = "${{ github.event.inputs.version }}"/' screenpipe-app-tauri/src-tauri/Cargo.toml
          else
            sed -i 's/^version = ".*"/version = "${{ github.event.inputs.version }}"/' screenpipe-app-tauri/src-tauri/Cargo.toml
          fi

      - name: setup Bun
        uses: oven-sh/setup-bun@v1

      - name: Rust cache
        uses: swatinem/rust-cache@v2

      - name: Set up Rust
        uses: actions-rs/toolchain@v1
        with:
          toolchain: stable
          profile: minimal
          override: true
          target: ${{ matrix.target }}

      - uses: actions/cache@v3
        with:
          path: |
            ~/.cargo/registry/index/
            ~/.cargo/registry/cache/
            ~/.cargo/git/db/
            target/${{ matrix.target }}/release/deps
            target/${{ matrix.target }}/release/build
          key: ${{ matrix.platform }}-${{ matrix.target }}-cargo-${{ hashFiles('**/Cargo.lock') }}-v1
          restore-keys: |
            ${{ runner.os }}-${{ matrix.target }}-cargo-v1-

      - name: Cache Homebrew packages
        if: matrix.platform == 'macos-latest'
        uses: actions/cache@v3
        with:
          path: |
            ~/Library/Caches/Homebrew
            /usr/local/Cellar/ffmpeg
            /usr/local/Cellar/pkg-config
          key: ${{ runner.os }}-brew-${{ hashFiles('.github/workflows/release-cli.yml') }}
          restore-keys: |
            ${{ runner.os }}-brew-

      - name: Cache Pre Build
        id: cache-pre-build
        uses: actions/cache@v4
        with:
          path: |
            screenpipe-app-tauri/src-tauri/openblas
            screenpipe-app-tauri/src-tauri/clblast
            screenpipe-app-tauri/src-tauri/ffmpeg
            screenpipe-app-tauri/src-tauri/tesseract-*
          key: ${{ matrix.platform }}-${{ matrix.target }}-pre-build

      - name: Install Linux dependencies
        if: matrix.platform == 'ubuntu-22.04' || matrix.platform == 'big-linux'
        run: |
          sudo apt-get update
          sudo apt-get install -y libappindicator3-1 libappindicator3-dev libwebkit2gtk-4.0-dev libwebkit2gtk-4.1-dev libappindicator3-dev librsvg2-dev patchelf

      - name: Install dependencies
        if: matrix.platform == 'macos-latest'
        run: |
          brew install ffmpeg pkg-config

      - name: Install python
        if: matrix.args == '--target aarch64-pc-windows-msvc'
        uses: actions/setup-python@v5
        with:
          python-version: 3.11.x
          architecture: x64

      - name: Install frontend dependencies
        shell: bash
        working-directory: ./screenpipe-app-tauri
        run: |
          ls . 
          bun install

      # - name: Setup tmate session # HACK
      #   if: matrix.platform == 'windows-latest'
      #   uses: mxschmitt/action-tmate@v3

      - name: Install wget on Linux
        if: matrix.platform == 'ubuntu-22.04' || matrix.platform == 'big-linux'
        run: sudo apt-get install -y wget

      - name: Run pre_build.js
        shell: bash
        env:
          SKIP_SCREENPIPE_SETUP: true
        run: |
          bun ./scripts/pre_build.js ${{ matrix.pre-build-args }}
        working-directory: ./screenpipe-app-tauri

      - name: Build CLI
        shell: bash
        # TODO: too slow
        # env:
        #   CARGO_PROFILE_RELEASE_LTO: "true"
        #   CARGO_PROFILE_RELEASE_OPT_LEVEL: "z"
        #   CARGO_PROFILE_RELEASE_CODEGEN_UNITS: "1"
        run: |
          if [[ "${{ matrix.platform }}" == "macos-latest" ]]; then
            export PKG_CONFIG_PATH="/usr/local/opt/ffmpeg/lib/pkgconfig:$PKG_CONFIG_PATH"
            export PKG_CONFIG_ALLOW_CROSS=1
            export RUSTFLAGS="-C link-arg=-Wl,-rpath,@executable_path/../Frameworks -C link-arg=-Wl,-rpath,@loader_path/../Frameworks -C link-arg=-Wl,-install_name,@rpath/libscreenpipe.dylib"
            export V8_FLAGS="--max-old-space-size=8192" # https://github.com/denoland/deno_core/issues/916
          fi
          if [[ "${{ matrix.args }}" == "--target aarch64-pc-windows-msvc" ]]; then
            export V8_FROM_SOURCE=true
            export DEPOT_TOOLS_WIN_TOOLCHAIN=0
            export GN_ARGS="v8_enable_i18n_support = false v8_win64_unwinding_info = false v8_depend_on_icu_data_file = false"
            cargo fetch ${{ matrix.args }}
            git clone https://chromium.googlesource.com/chromium/tools/depot_tools.git --single-branch --depth=1
            export PATH=$(pwd)/depot_tools:$PATH
            mkdir v8
            cd v8
            gclient
            fetch v8
            cd v8
            git checkout 10.6.194
            cp -r ./third_party/icu C:/Users/runneradmin/.cargo/registry/src/index.crates.io-6f17d22bba15001f/v8-0.106.0/third_party
          fi
          cargo build --release -p screenpipe-server ${{ matrix.args }}

      # Run pre build again to copy the CLI into app
      - name: Run pre_build.js
        shell: bash
        run: |
          bun ./scripts/pre_build.js ${{ matrix.pre-build-args }}
        working-directory: ./screenpipe-app-tauri

      - name: Install vcpkg
        if: matrix.platform == 'windows-latest' || matrix.platform == 'big-windows'
        uses: lukka/run-vcpkg@v11
        with:
          vcpkgGitCommitId: "7adc2e4d49e8d0efc07a369079faa6bc3dbb90f3"

      - name: Set up MSVC
        if: matrix.platform == 'windows-latest' || matrix.platform == 'big-windows'
        uses: ilammy/msvc-dev-cmd@v1

      - name: Install LLVM and Clang
        if: matrix.platform == 'windows-latest' || matrix.platform == 'big-windows'
        uses: KyleMayes/install-llvm-action@v2
        with:
          version: "10.0"

      - name: Free Disk Space (Ubuntu)
        if: matrix.platform == 'ubuntu-22.04'
        run: |
          sudo swapoff -a
          sudo rm -f /swapfile
          sudo apt clean
          docker rmi $(docker image ls -aq)
          df -h

      - name: Build
        uses: tauri-apps/tauri-action@v0
        env:
          # for updater
          TAURI_SIGNING_PRIVATE_KEY: ${{ secrets.TAURI_PRIVATE_KEY }}
          TAURI_SIGNING_PRIVATE_KEY_PASSWORD: ${{ secrets.TAURI_KEY_PASSWORD }}
          # for release
          GITHUB_TOKEN: ${{ secrets.GITHUB_TOKEN }}
          # for macos signing
          APPLE_CERTIFICATE: ${{ secrets.APPLE_CERTIFICATE }}
          APPLE_CERTIFICATE_PASSWORD: ${{ secrets.APPLE_CERTIFICATE_PASSWORD }}
          APPLE_SIGNING_IDENTITY: ${{ secrets.APPLE_SIGNING_IDENTITY }}
          APPLE_ID: ${{ secrets.APPLE_ID }}
          APPLE_PASSWORD: ${{ secrets.APPLE_PASSWORD }}
          APPLE_TEAM_ID: ${{ secrets.APPLE_TEAM_ID }}
          # https://tauri.app/v1/guides/distribution/sign-macos
          CI: true
          # Optimize for build speed on Windows
          CARGO_PROFILE_RELEASE_LTO: ${{ matrix.platform == 'windows-latest' && 'thin' || matrix.platform == 'ubuntu-22.04' && 'true' || 'false' }}
          CARGO_PROFILE_RELEASE_OPT_LEVEL: ${{ matrix.platform == 'windows-latest' && '2' || matrix.platform == 'ubuntu-22.04' && 'z' || '3' }}
          CARGO_PROFILE_RELEASE_CODEGEN_UNITS: ${{ matrix.platform == 'windows-latest' && '16' || matrix.platform == 'ubuntu-22.04' && '1' || '16' }}
          # Enable incremental compilation for Windows
          CARGO_INCREMENTAL: ${{ matrix.platform == 'windows-latest' && '1' || '0' }}
        with:
          args: ${{ matrix.tauri-args }}
          projectPath: "./screenpipe-app-tauri"
          tauriScript: bunx tauri -v

      - name: Upload Assets to CrabNebula Cloud
        uses: crabnebula-dev/cloud-release@v0.2.0
        with:
          command: release upload ${{ secrets.CN_APP_SLUG }} --framework tauri
          api-key: ${{ secrets.CN_API_KEY }}
          path: ./screenpipe-app-tauri/src-tauri<|MERGE_RESOLUTION|>--- conflicted
+++ resolved
@@ -66,13 +66,10 @@
             pre-build-args: "" # --openblas
             target: x86_64-pc-windows-msvc
             tauri-args: "--target x86_64-pc-windows-msvc"
-<<<<<<< HEAD
           - platform: "windows-latest"
             args: "--target aarch64-pc-windows-msvc"
             target: aarch64-pc-windows-msvc
             tauri-args: "--target aarch64-pc-windows-msvc"
-=======
->>>>>>> f76d0d36
 
     runs-on: ${{ matrix.platform }}
     steps:
