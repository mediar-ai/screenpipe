# # Run for macOS
# act -W .github/workflows/release-app.yml --container-architecture linux/amd64 -j publish-tauri -P macos-latest=-self-hosted

name: Release App

on:
  push:
    tags:
      - "v*"
  workflow_dispatch:
    inputs:
      commit_hash:
        description: "Commit hash to build from (optional)"
        required: false
      version:
        description: "Version to set in Cargo.toml (required if commit_hash is provided)"
        required: false

jobs:
  generate_changelog:
    runs-on: ubuntu-latest

    permissions:
      contents: write

    steps:
      - uses: actions/checkout@v4
        with:
          fetch-depth: 0

      - name: Get version from Cargo.toml if not provided
        id: get_version
        run: |
          if [ -z "${{ github.event.inputs.version }}" ]; then
            VERSION=$(grep '^version = ' screenpipe-app-tauri/src-tauri/Cargo.toml | sed 's/version = "\(.*\)"/\1/')
            echo "VERSION=$VERSION" >> $GITHUB_ENV
          else
            echo "VERSION=${{ github.event.inputs.version }}" >> $GITHUB_ENV
          fi

      - name: Generate Changelog
        env:
          OPENAI_API_KEY: ${{ secrets.OPENAI_API_KEY }}
          CN_API_KEY: ${{ secrets.CN_API_KEY }}
        run: .github/scripts/generate_changelog_md.sh ${{ env.VERSION }} ${{ github.event.inputs.commit_hash }}

      - name: Commit and push changelog files
        if: env.CHANGELOG_GENERATED == 1
        run: |
          git config user.name "GitHub Actions Bot"
          git config user.email "github-actions[bot]@users.noreply.github.com"
          git remote set-url origin https://x-access-token:${GH_TOKEN}@github.com/${GITHUB_REPOSITORY}.git
          git add .
          git commit -m "docs: add changelog for ${{ env.VERSION }}"
          git pull origin main
          git push origin main

  draft:
    runs-on: ubuntu-latest
    steps:
      - uses: actions/checkout@v4
        with:
          ref: ${{ github.event.inputs.commit_hash || github.ref }}

      - name: Update version in Cargo.toml
        if: github.event.inputs.commit_hash && github.event.inputs.version
        run: |
          if [[ "$OSTYPE" == "darwin"* ]]; then
            sed -i '' 's/^version = ".*"/version = "${{ github.event.inputs.version }}"/' screenpipe-app-tauri/src-tauri/Cargo.toml
          else
            sed -i 's/^version = ".*"/version = "${{ github.event.inputs.version }}"/' screenpipe-app-tauri/src-tauri/Cargo.toml
          fi

      - name: create draft release
        uses: crabnebula-dev/cloud-release@v0.2.6
        with:
          command: release draft ${{ secrets.CN_APP_SLUG }} --framework tauri
          api-key: ${{ secrets.CN_API_KEY }}

  publish-tauri:
    permissions:
      contents: write
    strategy:
      fail-fast: false
      matrix:
        include:
          - platform: "macos-latest" # for Arm based macs (M1 and above).
            args: "--target aarch64-apple-darwin --features metal,beta"
            target: aarch64-apple-darwin
            tauri-args: "--target aarch64-apple-darwin"
          - platform: "macos-latest" # for Intel based macs.
            args: "--target x86_64-apple-darwin --features metal,beta"
            target: x86_64-apple-darwin
            tauri-args: "--target x86_64-apple-darwin"
          - platform: [self-hosted, Windows, X64] # Windows x86_64
            args: "--target x86_64-pc-windows-msvc --features mkl" # TODO CUDA --features "openblas"
            pre-build-args: "" # --openblas
            tauri-args: "--target x86_64-pc-windows-msvc"

    runs-on: ${{ matrix.platform }}
    steps:
      - uses: actions/checkout@v4
        with:
          ref: ${{ github.event.inputs.commit_hash || github.ref }}

      - name: Update version in Cargo.toml
        if: github.event.inputs.commit_hash && github.event.inputs.version
        run: |
          if [[ "$OSTYPE" == "darwin"* ]]; then
            sed -i '' 's/^version = ".*"/version = "${{ github.event.inputs.version }}"/' screenpipe-app-tauri/src-tauri/Cargo.toml
          else
            sed -i 's/^version = ".*"/version = "${{ github.event.inputs.version }}"/' screenpipe-app-tauri/src-tauri/Cargo.toml
          fi

      - name: Setup Bun
        uses: oven-sh/setup-bun@v2

      - name: Setup Node
        uses: actions/setup-node@v4
        with:
          node-version: 20

      - name: Install Rust
        if: matrix.tauri-args == '--target x86_64-pc-windows-msvc' || matrix.platform == 'big-windows'
        run: |
          Invoke-WebRequest https://static.rust-lang.org/rustup/dist/x86_64-pc-windows-gnu/rustup-init.exe -OutFile rustup-init.exe
          .\rustup-init.exe -y

      - name: Set up Rust
        uses: actions-rust-lang/setup-rust-toolchain@v1
        with:
          toolchain: stable
          override: true
          target: ${{ matrix.target }}
          cache: true
          rustflags: ""

      - uses: actions/cache@v4
        with:
          path: |
            ~/.cargo/registry/index/
            ~/.cargo/registry/cache/
            ~/.cargo/git/db/
            target/${{ matrix.target }}/release/deps
            target/${{ matrix.target }}/release/build
          key: ${{ matrix.platform }}-${{ matrix.target }}-cargo-${{ hashFiles('**/Cargo.lock') }}-v1
          restore-keys: |
            ${{ runner.os }}-${{ matrix.target }}-cargo-v1-

      - name: Cache Homebrew packages
        if: matrix.platform == 'macos-latest'
        uses: actions/cache@v4
        with:
          path: |
            ~/Library/Caches/Homebrew
            /usr/local/Cellar/ffmpeg
            /usr/local/Cellar/pkg-config
          key: ${{ runner.os }}-brew-${{ hashFiles('.github/workflows/release-cli.yml') }}
          restore-keys: |
            ${{ runner.os }}-brew-

      - name: Cache Pre Build
        id: cache-pre-build
        uses: actions/cache@v4
        with:
          path: |
            screenpipe-app-tauri/src-tauri/openblas
            screenpipe-app-tauri/src-tauri/clblast
            screenpipe-app-tauri/src-tauri/ffmpeg
            screenpipe-app-tauri/src-tauri/tesseract-*
          key: ${{ matrix.platform }}-${{ matrix.target }}-pre-build

      - name: Install dependencies
        if: matrix.platform == 'macos-latest'
        run: |
          brew unlink pkg-config@0.29.2 || true
          brew install ffmpeg pkg-config
          brew link --overwrite pkg-config

      - name: Install frontend dependencies
        shell: bash
        working-directory: ./screenpipe-app-tauri
        run: |
          ls .
          bun install

<<<<<<< HEAD
      # - name: Setup tmate session # HACK
      #   if: matrix.tauri-args == '--target x86_64-pc-windows-msvc'
      #   uses: mxschmitt/action-tmate@v3

=======
>>>>>>> 2ff0a4a1
      - name: Install vcpkg
        if: matrix.tauri-args == '--target x86_64-pc-windows-msvc' || matrix.platform == 'big-windows'
        uses: lukka/run-vcpkg@v11
        with:
          vcpkgGitCommitId: "7adc2e4d49e8d0efc07a369079faa6bc3dbb90f3"

      - name: Set up MSVC
        if: matrix.tauri-args == '--target x86_64-pc-windows-msvc' || matrix.platform == 'big-windows'
        uses: ilammy/msvc-dev-cmd@v1

      - name: Install LLVM and Clang
        if: matrix.tauri-args == '--target x86_64-pc-windows-msvc' || matrix.platform == 'big-windows'
        uses: KyleMayes/install-llvm-action@v2
        with:
          version: "10.0"

      - name: Run pre_build.js
        shell: bash
        env:
          SKIP_SCREENPIPE_SETUP: true
        run: |
          bun ./scripts/pre_build.js ${{ matrix.pre-build-args }}
        working-directory: ./screenpipe-app-tauri

      - name: Build CLI
        shell: bash
        env:
          # Windows specific optimizations (only applied when building for Windows)
          CARGO_PROFILE_RELEASE_STRIP: ${{ matrix.tauri-args == '--target x86_64-pc-windows-msvc' && 'symbols' || 'none' }}
          CARGO_PROFILE_RELEASE_PANIC: ${{ matrix.tauri-args == '--target x86_64-pc-windows-msvc' && 'abort' || 'unwind' }}
          CARGO_PROFILE_RELEASE_INCREMENTAL: ${{ matrix.tauri-args == '--target x86_64-pc-windows-msvc' && 'false' || 'true' }}
        run: |
          if [[ "${{ matrix.platform }}" == "macos-latest" ]]; then
            export PKG_CONFIG_PATH="/usr/local/opt/ffmpeg/lib/pkgconfig:$PKG_CONFIG_PATH"
            export PKG_CONFIG_ALLOW_CROSS=1
            export RUSTFLAGS="-C link-arg=-Wl,-rpath,@executable_path/../Frameworks -C link-arg=-Wl,-rpath,@loader_path/../Frameworks -C link-arg=-Wl,-install_name,@rpath/libscreenpipe.dylib"
          fi
          cargo build --release -p screenpipe-server ${{ matrix.args }}

      # Run pre build again to copy the CLI into app
      - name: Run pre_build.js
        shell: bash
        run: |
          bun ./scripts/pre_build.js ${{ matrix.pre-build-args }}
        working-directory: ./screenpipe-app-tauri

      - name: Build
        uses: tauri-apps/tauri-action@v0
        env:
          # for updater
          TAURI_SIGNING_PRIVATE_KEY: ${{ secrets.TAURI_PRIVATE_KEY }}
          TAURI_SIGNING_PRIVATE_KEY_PASSWORD: ${{ secrets.TAURI_KEY_PASSWORD }}
          # for release
          GITHUB_TOKEN: ${{ secrets.GITHUB_TOKEN }}
          # for macos signing
          APPLE_CERTIFICATE: ${{ secrets.APPLE_CERTIFICATE }}
          APPLE_CERTIFICATE_PASSWORD: ${{ secrets.APPLE_CERTIFICATE_PASSWORD }}
          APPLE_SIGNING_IDENTITY: ${{ secrets.APPLE_SIGNING_IDENTITY }}
          APPLE_ID: ${{ secrets.APPLE_ID }}
          APPLE_PASSWORD: ${{ secrets.APPLE_PASSWORD }}
          APPLE_TEAM_ID: ${{ secrets.APPLE_TEAM_ID }}
          # https://tauri.app/v1/guides/distribution/sign-macos
          CI: true
          # Optimize for build speed on Windows
<<<<<<< HEAD
          CARGO_PROFILE_RELEASE_LTO: ${{ matrix.tauri-args == '--target x86_64-pc-windows-msvc' && 'thin' || matrix.platform == 'ubuntu-22.04' && 'true' || 'false' }}
          CARGO_PROFILE_RELEASE_OPT_LEVEL: ${{ matrix.tauri-args == '--target x86_64-pc-windows-msvc' && '2' || matrix.platform == 'ubuntu-22.04' && 'z' || '3' }}
          CARGO_PROFILE_RELEASE_CODEGEN_UNITS: ${{ matrix.tauri-args == '--target x86_64-pc-windows-msvc' && '16' || matrix.platform == 'ubuntu-22.04' && '1' || '16' }}
=======
          CARGO_PROFILE_RELEASE_LTO: ${{ matrix.args == '--target x86_64-pc-windows-msvc' && 'thin' || 'false' }}
          CARGO_PROFILE_RELEASE_OPT_LEVEL: ${{ matrix.args == '--target x86_64-pc-windows-msvc' && '2' || '3' }}
          CARGO_PROFILE_RELEASE_CODEGEN_UNITS: ${{ matrix.args == '--target x86_64-pc-windows-msvc' && '16' || '16' }}
>>>>>>> 2ff0a4a1
          # Enable incremental compilation for Windows
          CARGO_INCREMENTAL: ${{ matrix.tauri-args == '--target x86_64-pc-windows-msvc' && 'true' || 'false' }}
          # Windows specific optimizations (only applied when building for Windows)
          CARGO_PROFILE_RELEASE_STRIP: ${{ matrix.tauri-args == '--target x86_64-pc-windows-msvc' && 'symbols' || 'none' }}
          CARGO_PROFILE_RELEASE_PANIC: ${{ matrix.tauri-args == '--target x86_64-pc-windows-msvc' && 'abort' || 'unwind' }}
          CARGO_PROFILE_RELEASE_INCREMENTAL: ${{ matrix.tauri-args == '--target x86_64-pc-windows-msvc' && 'false' || 'true' }}
          RUSTFLAGS: ${{ matrix.tauri-args == '--target x86_64-pc-windows-msvc' && '-C target-feature=+crt-static -C link-arg=/LTCG' || '' }}
          VCPKG_STATIC_LINKAGE: "true"
          KNF_STATIC_CRT: ${{ matrix.tauri-args == '--target x86_64-pc-windows-msvc' && '1' || '' }}
        with:
          args: ${{ matrix.tauri-args }}
          projectPath: "./screenpipe-app-tauri"
          tauriScript: bunx tauri -v

      - name: Upload Assets to CrabNebula Cloud
        uses: crabnebula-dev/cloud-release@v0.2.6
        with:
          command: release upload ${{ secrets.CN_APP_SLUG }} --framework tauri
          api-key: ${{ secrets.CN_API_KEY }}
          path: ./screenpipe-app-tauri/src-tauri<|MERGE_RESOLUTION|>--- conflicted
+++ resolved
@@ -184,13 +184,6 @@
           ls .
           bun install
 
-<<<<<<< HEAD
-      # - name: Setup tmate session # HACK
-      #   if: matrix.tauri-args == '--target x86_64-pc-windows-msvc'
-      #   uses: mxschmitt/action-tmate@v3
-
-=======
->>>>>>> 2ff0a4a1
       - name: Install vcpkg
         if: matrix.tauri-args == '--target x86_64-pc-windows-msvc' || matrix.platform == 'big-windows'
         uses: lukka/run-vcpkg@v11
@@ -255,15 +248,9 @@
           # https://tauri.app/v1/guides/distribution/sign-macos
           CI: true
           # Optimize for build speed on Windows
-<<<<<<< HEAD
-          CARGO_PROFILE_RELEASE_LTO: ${{ matrix.tauri-args == '--target x86_64-pc-windows-msvc' && 'thin' || matrix.platform == 'ubuntu-22.04' && 'true' || 'false' }}
-          CARGO_PROFILE_RELEASE_OPT_LEVEL: ${{ matrix.tauri-args == '--target x86_64-pc-windows-msvc' && '2' || matrix.platform == 'ubuntu-22.04' && 'z' || '3' }}
-          CARGO_PROFILE_RELEASE_CODEGEN_UNITS: ${{ matrix.tauri-args == '--target x86_64-pc-windows-msvc' && '16' || matrix.platform == 'ubuntu-22.04' && '1' || '16' }}
-=======
-          CARGO_PROFILE_RELEASE_LTO: ${{ matrix.args == '--target x86_64-pc-windows-msvc' && 'thin' || 'false' }}
-          CARGO_PROFILE_RELEASE_OPT_LEVEL: ${{ matrix.args == '--target x86_64-pc-windows-msvc' && '2' || '3' }}
-          CARGO_PROFILE_RELEASE_CODEGEN_UNITS: ${{ matrix.args == '--target x86_64-pc-windows-msvc' && '16' || '16' }}
->>>>>>> 2ff0a4a1
+          CARGO_PROFILE_RELEASE_LTO: ${{ matrix.tauri-args == '--target x86_64-pc-windows-msvc' && 'thin' || 'false' }}
+          CARGO_PROFILE_RELEASE_OPT_LEVEL: ${{ matrix.tauri-args == '--target x86_64-pc-windows-msvc' && '2' || '3' }}
+          CARGO_PROFILE_RELEASE_CODEGEN_UNITS: ${{ matrix.tauri-args == '--target x86_64-pc-windows-msvc' && '16' || '16' }}
           # Enable incremental compilation for Windows
           CARGO_INCREMENTAL: ${{ matrix.tauri-args == '--target x86_64-pc-windows-msvc' && 'true' || 'false' }}
           # Windows specific optimizations (only applied when building for Windows)
