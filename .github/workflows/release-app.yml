# # Run for macOS
# act -W .github/workflows/release-app.yml --container-architecture linux/amd64 -j publish-tauri -P macos-latest=-self-hosted

# # Run for Linux
# act -W .github/workflows/release-app.yml --container-architecture linux/amd64 -j publish-tauri -P ubuntu-22.04

name: Release App

on:
  push:
    tags:
      - "v*"
  workflow_dispatch:

jobs:
  draft:
    runs-on: ubuntu-latest

    steps:
      - uses: actions/checkout@v4

      - name: create draft release
        uses: crabnebula-dev/cloud-release@v0
        with:
          command: release draft ${{ secrets.CN_APP_SLUG }} --framework tauri
          api-key: ${{ secrets.CN_API_KEY }}

  publish-tauri:
    needs: draft
    permissions:
      contents: write
    strategy:
      fail-fast: false
      matrix:
        include:
          - platform: "macos-latest" # for Arm based macs (M1 and above).
            args: "--target aarch64-apple-darwin --features metal"
            target: aarch64-apple-darwin
          - platform: "macos-latest" # for Intel based macs.
            args: "--target x86_64-apple-darwin --features metal"
            target: x86_64-apple-darwin
          - platform: "ubuntu-22.04" # Ubuntu x86_64
            args: "" # TODO CUDA, mkl
          - platform: "windows-latest" # Windows x86_64
            args: "--target x86_64-pc-windows-msvc" # TODO CUDA, mkl?  --features "openblas"
            pre-build-args: "" # --openblas
            # windows arm: https://github.com/ahqsoftwares/tauri-ahq-store/blob/2fbc2103c222662b3c6ee0cd71fcde664824f0ef/.github/workflows/publish.yml#L136

    runs-on: ${{ matrix.platform }}
    steps:
      - uses: actions/checkout@v4

      - name: setup Bun
        uses: oven-sh/setup-bun@v1

      - name: Rust cache
        uses: swatinem/rust-cache@v2

      - name: Set up Rust
        uses: actions-rs/toolchain@v1
        with:
          toolchain: stable
          profile: minimal
          override: true
          target: ${{ matrix.target }}

      - uses: actions/cache@v3
        with:
          path: "**/node_modules"
          key: ${{ runner.os }}-modules-${{ hashFiles('**/bun.lockb') }}

      - name: Cache Homebrew packages
        if: matrix.platform == 'macos-latest'
        uses: actions/cache@v3
        with:
          path: |
            ~/Library/Caches/Homebrew
            /usr/local/Cellar/pkg-config
          key: ${{ runner.os }}-brew-${{ hashFiles('.github/workflows/release-cli.yml') }}
          restore-keys: |
            ${{ runner.os }}-brew-

      - name: Cache Pre Build
        id: cache-pre-build
        uses: actions/cache@v4
        with:
          path: |
<<<<<<< HEAD
            screenpipe-app-tauri/src-tauri/openblas
            screenpipe-app-tauri/src-tauri/clblast
            screenpipe-app-tauri/src-tauri/ffmpeg
            screenpipe-app-tauri/src-tauri/tesseract-*
=======
            examples/apps/screenpipe-app-tauri/src-tauri/openblas
            examples/apps/screenpipe-app-tauri/src-tauri/clblast
            examples/apps/screenpipe-app-tauri/src-tauri/tesseract-*
>>>>>>> b54ddbb1
          key: ${{ matrix.platform }}-${{ matrix.args }}-pre-build

      - uses: actions/cache@v3
        with:
          path: |
            ~/.cargo/bin/
            ~/.cargo/registry/index/
            ~/.cargo/registry/cache/
            ~/.cargo/git/db/
            target/
          key: ${{ matrix.platform }}-cargo-${{ hashFiles('**/Cargo.lock') }}
          restore-keys: |
            ${{ runner.os }}-cargo-

      - name: Install Linux dependencies
        if: matrix.platform == 'ubuntu-22.04'
        run: |
          sudo apt-get update
          sudo apt-get install -y libappindicator3-1 libappindicator3-dev libwebkit2gtk-4.0-dev libwebkit2gtk-4.1-dev libappindicator3-dev librsvg2-dev patchelf

      - name: Install dependencies
        if: matrix.platform == 'macos-latest'
        run: |
          brew install  pkg-config

      - name: Install frontend dependencies
        shell: bash
        working-directory: ./screenpipe-app-tauri
        run: |
          ls . 
          bun install

      # Run pre build
      - name: Run pre_build.js on ${{ matrix.platform }}
        shell: bash
        env:
          SKIP_SCREENPIPE_SETUP: true # avoid trying to copy screenpipe binaries, not yet built (next step)
        run: |
          bun ./scripts/pre_build.js ${{ matrix.pre-build-args }}
          ls -R .
        working-directory: ./screenpipe-app-tauri

      - name: Verify Tesseract Installation
        if: matrix.platform == 'windows-latest'
        shell: pwsh
        run: |
          $env:PATH += ";${{ github.workspace }}\screenpipe-app-tauri\src-tauri\tesseract"
          tesseract --version
          if ($LASTEXITCODE -ne 0) {
            Write-Error "Tesseract is not properly installed or not in PATH"
            exit 1
          }

      - name: Build CLI
        shell: bash
        run: |
          if [[ "${{ matrix.platform }}" == "macos-latest" ]]; then
            export PKG_CONFIG_ALLOW_CROSS=1
            export RUSTFLAGS="-C link-arg=-Wl,-rpath,@executable_path/../Frameworks -C link-arg=-Wl,-rpath,@loader_path/../Frameworks -C link-arg=-Wl,-install_name,@rpath/libscreenpipe.dylib"
            # export V8_FROM_SOURCE=1
          fi
          cargo build --release ${{ matrix.args }}

      # - name: Setup tmate session
      #   uses: mxschmitt/action-tmate@v3

      # Run pre build again to copy the CLI into app
      - name: Run pre_build.js on ${{ matrix.platform }}
        shell: bash
        run: bun ./scripts/pre_build.js ${{ matrix.pre-build-args }}
        working-directory: ./screenpipe-app-tauri

      - name: Identify esaxx usage (Windows)
        if: matrix.platform == 'windows-latest'
        run: |
          cargo tree > cargo_tree_output.txt
          findstr /i "esaxx" cargo_tree_output.txt
        continue-on-error: true

      - name: Install vcpkg
        if: matrix.platform == 'windows-latest'
        uses: lukka/run-vcpkg@v11
        with:
          vcpkgGitCommitId: "5b1214315250939257ef5d62ecdcbca18cf4fb1c"

      - name: Set up MSVC
        if: matrix.platform == 'windows-latest'
        uses: ilammy/msvc-dev-cmd@v1

      - name: Install LLVM and Clang
        if: matrix.platform == 'windows-latest'
        uses: KyleMayes/install-llvm-action@v2
        with:
          version: "10.0"

      - name: Build
        uses: tauri-apps/tauri-action@v0
        env:
          # for updater
          TAURI_SIGNING_PRIVATE_KEY: ${{ secrets.TAURI_PRIVATE_KEY }}
          TAURI_SIGNING_PRIVATE_KEY_PASSWORD: ${{ secrets.TAURI_KEY_PASSWORD }}
          # for release
          GITHUB_TOKEN: ${{ secrets.GITHUB_TOKEN }}
          # for macos signing
          APPLE_CERTIFICATE: ${{ secrets.APPLE_CERTIFICATE }}
          APPLE_CERTIFICATE_PASSWORD: ${{ secrets.APPLE_CERTIFICATE_PASSWORD }}
          APPLE_SIGNING_IDENTITY: ${{ secrets.APPLE_SIGNING_IDENTITY }}
          APPLE_ID: ${{ secrets.APPLE_ID }}
          APPLE_PASSWORD: ${{ secrets.APPLE_PASSWORD }}
          APPLE_TEAM_ID: ${{ secrets.APPLE_TEAM_ID }}
          # https://tauri.app/v1/guides/distribution/sign-macos
          CI: true
        with:
          args: ${{ matrix.args }}
          projectPath: "./screenpipe-app-tauri"
          tauriScript: bunx tauri -v

      - name: Upload Assets to CrabNebula Cloud
        uses: crabnebula-dev/cloud-release@v0
        with:
          command: release upload ${{ secrets.CN_APP_SLUG }} --framework tauri
          api-key: ${{ secrets.CN_API_KEY }}
          path: ./screenpipe-app-tauri/src-tauri<|MERGE_RESOLUTION|>--- conflicted
+++ resolved
@@ -85,16 +85,9 @@
         uses: actions/cache@v4
         with:
           path: |
-<<<<<<< HEAD
             screenpipe-app-tauri/src-tauri/openblas
             screenpipe-app-tauri/src-tauri/clblast
-            screenpipe-app-tauri/src-tauri/ffmpeg
             screenpipe-app-tauri/src-tauri/tesseract-*
-=======
-            examples/apps/screenpipe-app-tauri/src-tauri/openblas
-            examples/apps/screenpipe-app-tauri/src-tauri/clblast
-            examples/apps/screenpipe-app-tauri/src-tauri/tesseract-*
->>>>>>> b54ddbb1
           key: ${{ matrix.platform }}-${{ matrix.args }}-pre-build
 
       - uses: actions/cache@v3
