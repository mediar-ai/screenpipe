import React, { useEffect, useRef, useState } from "react";
import { Input } from "@/components/ui/input";
import { Button } from "@/components/ui/button";
import { Card, CardContent } from "@/components/ui/card";
import { queryScreenpipe, ContentItem } from "@/lib/screenpipe";
import { Skeleton } from "@/components/ui/skeleton";
import { Slider } from "@/components/ui/slider";
import { Switch } from "@/components/ui/switch";
import { Label } from "@/components/ui/label";
import {
  Select,
  SelectContent,
  SelectItem,
  SelectTrigger,
  SelectValue,
} from "@/components/ui/select";
import { Progress } from "@/components/ui/progress";
import { DateTimePicker } from "./date-time-picker";
import { Badge } from "./ui/badge";
import {
  AlertCircle,
  AlignLeft,
  Calendar,
  ChevronDown,
  ChevronLeft,
  ChevronRight,
  HelpCircle,
  Laptop,
  Layers,
  Layout,
  Loader2,
  Search,
  Send,
  X,
  Square,
  Settings,
  Clock,
} from "lucide-react";
import { useToast } from "./ui/use-toast";
import posthog from "posthog-js";
import { AnimatePresence, motion } from "framer-motion";
import { useSettings } from "@/lib/hooks/use-settings";
import { convertToCoreMessages, generateId, Message, streamText } from "ai";
import { OpenAI } from "openai";
import { ChatMessage } from "./chat-message-v2";
import { spinner } from "./spinner";
import {
  Accordion,
  AccordionContent,
  AccordionItem,
  AccordionTrigger,
} from "./ui/accordion";
import { VideoComponent } from "./video";
import {
  Dialog,
  DialogContent,
  DialogDescription,
  DialogHeader,
  DialogTitle,
  DialogTrigger,
  DialogFooter,
} from "./ui/dialog";
import {
  Tooltip,
  TooltipContent,
  TooltipProvider,
  TooltipTrigger,
} from "./ui/tooltip";
import { Separator } from "./ui/separator";
import { useInputHistory } from "@/lib/hooks/use-input-history";
import { ContextUsageIndicator } from "./context-usage-indicator";
import { Checkbox } from "@/components/ui/checkbox";
import { formatISO } from "date-fns";
import { IconCode } from "@/components/ui/icons";
import { CodeBlock } from "./ui/codeblock";
import { SqlAutocompleteInput } from "./sql-autocomplete-input";
import { encode, removeDuplicateSelections } from "@/lib/utils";
import { ExampleSearch, ExampleSearchCards } from "./example-search-cards";
import { useDebounce } from "@/lib/hooks/use-debounce";
import { Popover, PopoverContent, PopoverTrigger } from "./ui/popover";
import { useHealthCheck } from "@/lib/hooks/use-health-check";
import { SearchHistory } from "@/lib/types/history";

interface SearchChatProps {
  currentSearchId: string | null;
  onAddSearch: (searchParams: any, results: any[]) => Promise<string>;
  searches: SearchHistory[];
}

interface Agent {
  id: string;
  name: string;
  description: string;
  dataSelector: (results: ContentItem[]) => any;
  systemPrompt: string;
}

const AGENTS: Agent[] = [
  {
    id: "context-master",
    name: "context master",
    description: "analyzes everything: apps, windows, text & audio",
    systemPrompt:
      "you analyze all types of data from screen recordings and audio transcriptions. provide comprehensive insights.",
    dataSelector: (results) => results,
  },
  {
    id: "window-detective",
    name: "window detective",
    description: "focuses on app usage patterns",
    systemPrompt:
      "you specialize in analyzing app usage patterns and window switching behavior. help users understand their app usage.",
    dataSelector: (results) =>
      results
        .filter(
          (item) =>
            item.type === "OCR" &&
            (item.content.app_name || item.content.window_name)
        )
        .map((item) => ({
          timestamp: item.content.timestamp,
          // @ts-ignore
          app_name: item.content.app_name,
          // @ts-ignore
          window_name: item.content.window_name,
        })),
  },
  {
    id: "text-oracle",
    name: "text oracle",
    description: "analyzes screen text (OCR)",
    systemPrompt:
      "you focus on text extracted from screen recordings. help users find and understand text content.",
    dataSelector: (results) =>
      results
        .filter((item) => item.type === "OCR")
        .map((item) => ({
          timestamp: item.content.timestamp,
          text: item.content.text,
          app_name: item.content.app_name,
        })),
  },
  {
    id: "voice-sage",
    name: "voice sage",
    description: "focuses on audio transcriptions",
    systemPrompt:
      "you analyze audio transcriptions from recordings. help users understand spoken content.",
    dataSelector: (results) =>
      results
        .filter((item) => item.type === "Audio")
        .map((item) => ({
          timestamp: item.content.timestamp,
          transcription: item.content.transcription,
        })),
  },
];

// Add this helper function to highlight keywords in text
const highlightKeyword = (text: string, keyword: string): JSX.Element => {
  if (!keyword || !text) return <>{text}</>;
<<<<<<< HEAD
  
  const parts = text.split(new RegExp(`(${keyword})`, 'gi'));
  return (
    <>
      {parts.map((part, i) => 
        part.toLowerCase() === keyword.toLowerCase() ? (
          <span key={i} className="bg-yellow-200 dark:bg-yellow-800 rounded px-0.5">{part}</span>
=======

  const parts = text.split(new RegExp(`(${keyword})`, "gi"));
  return (
    <>
      {parts.map((part, i) =>
        part.toLowerCase() === keyword.toLowerCase() ? (
          <span
            key={i}
            className="bg-yellow-200 dark:bg-yellow-800 rounded px-0.5"
          >
            {part}
          </span>
>>>>>>> 17186a55
        ) : (
          part
        )
      )}
    </>
  );
};

// Update the getContextAroundKeyword function to return both text and positions
<<<<<<< HEAD
const getContextAroundKeyword = (text: string, keyword: string, contextLength: number = 40): string => {
  if (!keyword || !text) return text;
  
=======
const getContextAroundKeyword = (
  text: string,
  keyword: string,
  contextLength: number = 40
): string => {
  if (!keyword || !text) return text;

>>>>>>> 17186a55
  const index = text.toLowerCase().indexOf(keyword.toLowerCase());
  if (index === -1) return text;

  const start = Math.max(0, index - contextLength);
  const end = Math.min(text.length, index + keyword.length + contextLength);
<<<<<<< HEAD
  
  let result = text.slice(start, end);
  if (start > 0) result = '...' + result;
  if (end < text.length) result = result + '...';
  
  return result;
};

export function SearchChat({ currentSearchId, onAddSearch, searches }: SearchChatProps) {
=======

  let result = text.slice(start, end);
  if (start > 0) result = "..." + result;
  if (end < text.length) result = result + "...";

  return result;
};

export function SearchChat({
  currentSearchId,
  onAddSearch,
  searches,
}: SearchChatProps) {
>>>>>>> 17186a55
  // Search state
  const { health } = useHealthCheck();
  const [query, setQuery] = useState("");
  const [results, setResults] = useState<ContentItem[]>([]);
  const [isLoading, setIsLoading] = useState(false);
  const [startDate, setStartDate] = useState<Date>(
    new Date(Date.now() - 24 * 3600000)
  );
  const [endDate, setEndDate] = useState<Date>(new Date());
  const [includeFrames, setIncludeFrames] = useState(false);
  const [limit, setLimit] = useState(30);
  const [appName, setAppName] = useState("");
  const [windowName, setWindowName] = useState("");
  const [contentType, setContentType] = useState("all");
  const [offset, setOffset] = useState(0);
  const [totalResults, setTotalResults] = useState(0);
  const { settings } = useSettings();
  const [isAiLoading, setIsAiLoading] = useState(false);
  const [minLength, setMinLength] = useState(50);
  const [maxLength, setMaxLength] = useState(10000);

  // Chat state
  const [chatMessages, setChatMessages] = useState<Array<Message>>([]);

  const { toast } = useToast();
  const [progress, setProgress] = useState(0);

  const [floatingInput, setFloatingInput] = useState("");
  const [isFloatingInputVisible, setIsFloatingInputVisible] = useState(false);

  const floatingInputRef = useRef<HTMLInputElement>(null);
  const [showScrollButton, setShowScrollButton] = useState(false);

  const [isUserScrolling, setIsUserScrolling] = useState(false);
  const lastScrollPosition = useRef(0);

  const MAX_CONTENT_LENGTH = settings.aiMaxContextChars;

  const [selectedResults, setSelectedResults] = useState<Set<number>>(
    new Set()
  );
  const [similarityThreshold, setSimilarityThreshold] = useState(1);
  const [hoveredResult, setHoveredResult] = useState<number | null>(null);

  const [isCurlDialogOpen, setIsCurlDialogOpen] = useState(false);

  const [isStreaming, setIsStreaming] = useState(false);
  const abortControllerRef = useRef<AbortController | null>(null);

  const [selectAll, setSelectAll] = useState(true);

  const [showExamples, setShowExamples] = useState(true);

  const [hasSearched, setHasSearched] = useState(false);

  const [isFiltering, setIsFiltering] = useState(false);
  const debouncedThreshold = useDebounce(similarityThreshold, 300);

  const [isQueryParamsDialogOpen, setIsQueryParamsDialogOpen] = useState(false);

  // Add state for individual content types
  const [selectedTypes, setSelectedTypes] = useState({
    ocr: false,
    audio: false,
    ui: false,
  });

  // Update content type when checkboxes change
<<<<<<< HEAD
  const handleContentTypeChange = (type: 'ocr' | 'audio' | 'ui') => {
    const newTypes = { ...selectedTypes, [type]: !selectedTypes[type] };
    setSelectedTypes(newTypes);
    
    // Convert checkbox state to content type
    if (!newTypes.ocr && !newTypes.audio && !newTypes.ui) {
      setContentType('all'); // fallback to all if nothing selected
    } else if (newTypes.audio && newTypes.ui && !newTypes.ocr) {
      setContentType('audio+ui');
    } else if (newTypes.ocr && newTypes.ui && !newTypes.audio) {
      setContentType('ocr+ui');
    } else if (newTypes.audio && newTypes.ocr && !newTypes.ui) {
      setContentType('audio+ocr');
    } else if (newTypes.audio) {
      setContentType('audio');
    } else if (newTypes.ocr) {
      setContentType('ocr');
    } else if (newTypes.ui) {
      setContentType('ui');  // This was missing - single UI type
    } else {
      setContentType('all');
=======
  const handleContentTypeChange = (type: "ocr" | "audio" | "ui") => {
    const newTypes = { ...selectedTypes, [type]: !selectedTypes[type] };
    setSelectedTypes(newTypes);

    // Convert checkbox state to content type
    if (!newTypes.ocr && !newTypes.audio && !newTypes.ui) {
      setContentType("all"); // fallback to all if nothing selected
    } else if (newTypes.audio && newTypes.ui && !newTypes.ocr) {
      setContentType("audio+ui");
    } else if (newTypes.ocr && newTypes.ui && !newTypes.audio) {
      setContentType("ocr+ui");
    } else if (newTypes.audio && newTypes.ocr && !newTypes.ui) {
      setContentType("audio+ocr");
    } else if (newTypes.audio) {
      setContentType("audio");
    } else if (newTypes.ocr) {
      setContentType("ocr");
    } else if (newTypes.ui) {
      setContentType("ui"); // This was missing - single UI type
    } else {
      setContentType("all");
>>>>>>> 17186a55
    }
  };

  const [selectedAgent, setSelectedAgent] = useState<Agent>(AGENTS[0]);

  useEffect(() => {
    const updateDates = () => {
      const now = new Date();
      setEndDate(now);
      // Optionally update startDate if you want to maintain a rolling time window
      // setStartDate(new Date(now.getTime() - 24 * 3600000)); // 24 hours ago
    };

    // Update dates immediately
    updateDates();

    // Set up interval to update dates every 5 minutes
    const intervalId = setInterval(updateDates, 5 * 60 * 1000);

    // Add event listener for when the page becomes visible
    document.addEventListener("visibilitychange", () => {
      if (!document.hidden) {
        updateDates();
      }
    });

    // Clean up on component unmount
    return () => {
      clearInterval(intervalId);
      document.removeEventListener("visibilitychange", updateDates);
    };
  }, []);

  const handleExampleSelect = async (example: ExampleSearch) => {
    posthog.capture("example_search", { example: example.title });

    const newWindowName = example.windowName || "";
    const newAppName = example.appName || "";
    const newLimit = example.limit || limit;
    const newMinLength = example.minLength || minLength;
    const newContentType =
      (example.contentType as "all" | "ocr" | "audio") || contentType;
    const newStartDate = example.startDate;

    setWindowName(newWindowName);
    setAppName(newAppName);
    setLimit(newLimit);
    setMinLength(newMinLength);
    setContentType(newContentType);
    setStartDate(newStartDate);
    setShowExamples(false);

    handleSearch(0, {
      windowName: newWindowName,
      appName: newAppName,
      limit: newLimit,
      minLength: newMinLength,
      contentType: newContentType,
      startDate: newStartDate,
    });
  };

  const generateCurlCommand = () => {
    const baseUrl = "http://localhost:3030";
    const params = {
      content_type: contentType,
      limit: limit.toString(),
      offset: offset.toString(),
      start_time: startDate.toISOString(),
      end_time: endDate.toISOString(),
      min_length: minLength.toString(),
      max_length: maxLength.toString(),
      q: query,
      app_name: appName,
      window_name: windowName,
      include_frames: includeFrames ? "true" : undefined,
    };

    const queryParams = Object.entries(params)
      .filter(([_, value]) => value !== undefined && value !== "")
      .map(([key, value]) => `${key}=${encodeURIComponent(value!)}`)
      .join("&");

    return `curl "${baseUrl}/search?${queryParams}" | jq`;
  };

  useEffect(() => {
    if (results.length > 0) {
      setSelectedResults(new Set(results.map((_, index) => index)));
      setSelectAll(true);
    }
  }, [results]);

  useEffect(() => {
    handleFilterDuplicates();
  }, [debouncedThreshold, results]);

  const handleFilterDuplicates = async () => {
    if (similarityThreshold === 1) {
      setSelectedResults(new Set(results.map((_, index) => index)));
      setSelectAll(true);
      return;
    }
    setIsFiltering(true);
    // simulate a delay to show loading state
    await new Promise((resolve) => setTimeout(resolve, 100));

    const allIndices = new Set(results.map((_, index) => index));
    setSelectedResults(
      removeDuplicateSelections(results, allIndices, debouncedThreshold)
    );
    setSelectAll(false);
    setIsFiltering(false);
  };

  useEffect(() => {
    const handleScroll = () => {
      const currentScrollPosition = window.scrollY;
      const scrollPercentage =
        (currentScrollPosition /
          (document.documentElement.scrollHeight - window.innerHeight)) *
        100;
      const shouldShow = scrollPercentage < 90; // Show when scrolled up more than 10%

      setShowScrollButton(shouldShow);

      // Check if user is scrolling up while AI is loading
      if (isAiLoading && currentScrollPosition < lastScrollPosition.current) {
        setIsUserScrolling(true);
      }

      lastScrollPosition.current = currentScrollPosition;
    };

    window.addEventListener("scroll", handleScroll);

    return () => window.removeEventListener("scroll", handleScroll);
  }, [isAiLoading]);

  const scrollToBottom = () => {
    if (!isUserScrolling) {
      window.scrollTo({
        top: document.documentElement.scrollHeight,
        behavior: "smooth",
      });
    }
  };

  useEffect(() => {
    const handleKeyDown = (event: KeyboardEvent) => {
      if (event.key === "/") {
        event.preventDefault();
        setIsFloatingInputVisible(true);
      } else if (event.key === "Escape") {
        setIsFloatingInputVisible(false);
      }
    };

    window.addEventListener("keydown", handleKeyDown);
    return () => window.removeEventListener("keydown", handleKeyDown);
  }, []);

  useEffect(() => {
    if (isFloatingInputVisible && floatingInputRef.current) {
      floatingInputRef.current.focus();
    }
  }, [isFloatingInputVisible]);

  const handleResultSelection = (index: number) => {
    setSelectedResults((prev) => {
      const newSet = new Set(prev);
      if (newSet.has(index)) {
        newSet.delete(index);
      } else {
        newSet.add(index);
      }
      return newSet;
    });
  };

  const calculateSelectedContentLength = () => {
    return Array.from(selectedResults).reduce((total, index) => {
      const item = results[index];
      if (!item || !item.type) return total; // Add this check

      const contentLength =
        item.type === "OCR"
          ? item.content.text.length
          : item.type === "Audio"
          ? item.content.transcription.length
          : item.type === "FTS"
          ? item.content.matched_text.length
          : 0;
      return total + contentLength;
    }, 0);
  };

  const handleFloatingInputSubmit = async (e: React.FormEvent) => {
    e.preventDefault();
    if (!floatingInput.trim() && !isStreaming) return;

    if (isStreaming) {
      handleStopStreaming();
      return;
    }

    scrollToBottom();

    const selectedContentLength = calculateSelectedContentLength();
    if (selectedContentLength > MAX_CONTENT_LENGTH) {
      toast({
        title: "Content too large",
        description: `The selected content length (${selectedContentLength} characters) exceeds the maximum allowed (${MAX_CONTENT_LENGTH} characters). Please unselect some items to reduce the amount of content.`,
        variant: "destructive",
      });
      return;
    }

    const userMessage = {
      id: generateId(),
      role: "user" as const,
      content: floatingInput,
    };
    setChatMessages((prevMessages) => [
      ...prevMessages,
      { id: generateId(), role: "assistant", content: "" },
    ]);
    setFloatingInput("");
    setIsAiLoading(true);

    try {
      const openai = new OpenAI({
        apiKey: settings.openaiApiKey,
        baseURL: settings.aiUrl,
        dangerouslyAllowBrowser: true,
      });
      console.log("openai", settings.openaiApiKey, settings.aiUrl);

      posthog.capture("ai_search", {
        ai_url: settings.aiUrl,
        model: settings.aiModel,
      });

      const model = settings.aiModel;
      const customPrompt = settings.customPrompt || "";

      const messages = [
        {
          role: "system" as const,
          content: `You are a helpful assistant specialized as a "${
            selectedAgent.name
          }". ${selectedAgent.systemPrompt}
            Rules:
            - Current time (JavaScript Date.prototype.toString): ${new Date().toString()}
            - User timezone: ${Intl.DateTimeFormat().resolvedOptions().timeZone}
            - User timezone offset: ${new Date().getTimezoneOffset()}
            - ${customPrompt ? `Custom prompt: ${customPrompt}` : ""}
            `,
        },
        ...chatMessages.map((msg) => ({
          role: msg.role as "user" | "assistant" | "system",
          content: msg.content,
        })),
        {
          role: "user" as const,
          content: `Context data: ${JSON.stringify(
            selectedAgent.dataSelector(
              results.filter((_, index) => selectedResults.has(index))
            )
          )}
          
          User query: ${floatingInput}`,
        },
      ];

      abortControllerRef.current = new AbortController();
      setIsStreaming(true);

      const stream = await openai.chat.completions.create(
        {
          model: model,
          messages: messages,
          stream: true,
        },
        {
          signal: abortControllerRef.current.signal,
        }
      );

      let fullResponse = "";
      // @ts-ignore
      setChatMessages((prevMessages) => [
        ...prevMessages.slice(0, -1),
        { id: generateId(), role: "assistant", content: fullResponse },
      ]);

      setIsUserScrolling(false);
      lastScrollPosition.current = window.scrollY;
      scrollToBottom();

      for await (const chunk of stream) {
        const content = chunk.choices[0]?.delta?.content || "";
        fullResponse += content;
        // @ts-ignore
        setChatMessages((prevMessages) => [
          ...prevMessages.slice(0, -1),
          { id: generateId(), role: "assistant", content: fullResponse },
        ]);
        scrollToBottom();
      }
    } catch (error: any) {
      if (error.toString().includes("aborted")) {
        console.log("Streaming was aborted");
      } else {
        console.error("Error generating AI response:", error);
        toast({
          title: "Error",
          description: "Failed to generate AI response. Please try again.",
          variant: "destructive",
        });
      }
    } finally {
      setIsAiLoading(false);
      setIsFloatingInputVisible(false);
      setIsStreaming(false);
      if (!isUserScrolling) {
        scrollToBottom();
      }
    }
  };

  const handleStopStreaming = () => {
    if (abortControllerRef.current) {
      abortControllerRef.current.abort();
      setIsStreaming(false);
      setIsAiLoading(false);
    }
  };

  const handleSearch = async (newOffset = 0, overrides: any = {}) => {
    setHasSearched(true);
    setShowExamples(false);
    setIsLoading(true);
    setOffset(newOffset);
    setProgress(0);
    setChatMessages([]);
    scrollToBottom();
    setResults([]);
    setSimilarityThreshold(1); // Reset similarity threshold to 1

    posthog.capture("search", {
      contentType: overrides.contentType || contentType,
      limit: overrides.limit || limit,
      offset: newOffset,
      start_time: overrides.startDate?.toISOString() || startDate.toISOString(),
      end_time: endDate.toISOString(),
      min_length: overrides.minLength || minLength,
      max_length: maxLength,
    });

    try {
      const searchParams = {
        q: query || undefined,
        content_type: overrides.contentType || contentType,
        limit: overrides.limit || limit,
        offset: newOffset,
        start_time:
          overrides.startDate?.toISOString() || startDate.toISOString(),
        end_time: endDate.toISOString(),
        app_name: overrides.appName || appName || undefined,
        window_name: overrides.windowName || windowName || undefined,
        include_frames: includeFrames,
        min_length: overrides.minLength || minLength,
        max_length: maxLength,
      };

      const response = await queryScreenpipe(searchParams);

      // Add debug logging
      console.log("search response:", response);

      if (!response || !Array.isArray(response.data)) {
        throw new Error("invalid response data");
      }

      setResults(response.data);
      setTotalResults(response.pagination.total);

      // Save search to history
      await onAddSearch(searchParams, response.data);
    } catch (error) {
      console.error("search error:", error);
      toast({
        title: "error",
        description: "failed to fetch search results. please try again.",
        variant: "destructive",
      });
      setResults([]);
      setTotalResults(0);
    } finally {
      setIsLoading(false);
    }
  };

  const handleNextPage = () => {
    if (offset + limit < totalResults) {
      handleSearch(offset + limit);
    }
  };

  const handlePrevPage = () => {
    if (offset - limit >= 0) {
      handleSearch(offset - limit);
    }
  };

  const handleBadgeClick = (value: string, type: "app" | "window") => {
    if (type === "app") {
      setAppName(value);
    } else {
      setWindowName(value);
    }
  };

  const handleSelectAll = (checked: boolean) => {
    setSelectAll(checked);
    if (checked) {
      setSelectedResults(new Set(results.map((_, index) => index)));
    } else {
      setSelectedResults(new Set());
    }
  };

  const handleQuickTimeFilter = (minutes: number) => {
    const now = new Date();
    const newStartDate = new Date(now.getTime() - minutes * 60000);
    setStartDate(newStartDate);
    setEndDate(now);
  };

  const renderSearchResults = () => {
    if (isLoading) {
      return Array(3)
        .fill(0)
        .map((_, index) => (
          <Card key={index}>
            <CardContent className="p-4">
              <Skeleton className="h-4 w-1/4 mb-2" />
              <Skeleton className="h-4 w-full mb-2" />
              <Skeleton className="h-4 w-full mb-2" />
              <Skeleton className="h-4 w-3/4" />
            </CardContent>
          </Card>
        ));
    }

    if (hasSearched && results.length === 0) {
      return <p className="text-center">no results found</p>;
    }

    if (!hasSearched || results.length === 0) {
      return null;
    }

    return results
      .filter((item) => item && item.type)
      .map((item, index) => (
        <motion.div
          key={index}
          className="flex items-center mb-4 relative pl-8"
          onHoverStart={() => setHoveredResult(index)}
          onHoverEnd={() => setHoveredResult(null)}
        >
          <AnimatePresence>
            {hoveredResult === index && (
              <motion.div
                initial={{ opacity: 0 }}
                animate={{ opacity: 1 }}
                exit={{ opacity: 0 }}
                transition={{ duration: 0.2 }}
                className="absolute left-0 top-1/2 transform -translate-y-1/2"
              >
                <Checkbox
                  checked={selectedResults.has(index)}
                  onCheckedChange={() => handleResultSelection(index)}
                />
              </motion.div>
            )}
          </AnimatePresence>
          <Card className="w-full">
            <CardContent className="p-4">
              <Accordion type="single" collapsible className="w-full">
                <AccordionItem value={`item-${index}`}>
                  <AccordionTrigger className="flex items-center">
                    <div className="flex items-center w-full">
                      <Badge className="mr-2">{item.type}</Badge>
                      <span className="flex-grow truncate">
                        {item.type === "UI" && highlightKeyword(
                          getContextAroundKeyword(item.content.text, query),
                          query
                        )}
                        {item.type === "OCR" && highlightKeyword(
                          getContextAroundKeyword(item.content.text, query),
                          query
                        )}
                        {item.type === "Audio" && highlightKeyword(
                          getContextAroundKeyword(item.content.transcription, query),
                          query
                        )}
                        {item.type === "FTS" && highlightKeyword(
                          getContextAroundKeyword(item.content.matched_text, query),
                          query
                        )}
                      </span>
                    </div>
<<<<<<< HEAD
=======
                    <span className="flex-grow text-center truncate w-full">
                      {item.type === "OCR" &&
                        item.content.text.substring(0, 50)}
                      {item.type === "Audio" &&
                        item.content.transcription.substring(0, 50)}
                      {item.type === "FTS" &&
                        item.content.matched_text.substring(0, 50)}
                      {item.type === "UI" && item.content.text.substring(0, 50)}
                      ...
                    </span>
>>>>>>> 17186a55
                  </AccordionTrigger>
                  <AccordionContent>
                    {item.type === "UI" && (
                      <>
                        <div className="max-h-[400px] overflow-y-auto rounded border border-gray-100 dark:border-gray-800 p-4">
                          <p className="whitespace-pre-line">
                            {highlightKeyword(item.content.text, query)}
                          </p>
                        </div>
                        <div className="flex justify-center mt-4">
                          <VideoComponent filePath={item.content.file_path} />
                        </div>
                        <div className="flex flex-wrap items-center gap-2 mt-2">
                          {item.content.app_name && (
                            <Badge
                              className="text-xs cursor-pointer"
                              onClick={() =>
                                handleBadgeClick(item.content.app_name, "app")
                              }
                            >
                              {item.content.app_name}
                            </Badge>
                          )}
                          {item.content.window_name && (
                            <Badge
                              className="text-xs cursor-pointer"
                              onClick={() =>
<<<<<<< HEAD
                                handleBadgeClick(item.content.window_name, "window")
=======
                                handleBadgeClick(
                                  item.content.window_name,
                                  "window"
                                )
>>>>>>> 17186a55
                              }
                            >
                              {item.content.window_name}
                            </Badge>
                          )}
                        </div>
                      </>
                    )}
                    {item.type === "OCR" && (
                      <>
                        <div className="max-h-[400px] overflow-y-auto rounded border border-gray-100 dark:border-gray-800 p-4">
                          <p className="whitespace-pre-line">
                            {highlightKeyword(item.content.text, query)}
                          </p>
                        </div>
                        <div className="flex justify-center mt-4">
                          <VideoComponent filePath={item.content.file_path} />
                        </div>
                        {includeFrames && item.content.frame && (
                          <div className="mt-2 flex items-center">
                            <Dialog>
                              <DialogTrigger asChild>
                                <img
                                  src={`data:image/jpeg;base64,${item.content.frame}`}
                                  alt="Frame"
                                  className="w-24 h-auto cursor-pointer"
                                />
                              </DialogTrigger>
                              <DialogContent className="sm:max-w-[80vw]">
                                <img
                                  src={`data:image/jpeg;base64,${item.content.frame}`}
                                  alt="Frame"
                                  className="w-full h-auto"
                                />
                              </DialogContent>
                            </Dialog>
                            <TooltipProvider>
                              <Tooltip>
                                <TooltipTrigger asChild>
                                  <HelpCircle className="h-4 w-4 text-gray-400 ml-2 cursor-help" />
                                </TooltipTrigger>
                                <TooltipContent>
                                  <p>this is the frame where the text appeared</p>
                                </TooltipContent>
                              </Tooltip>
                            </TooltipProvider>
                          </div>
                        )}
                      </>
                    )}
                    {item.type === "Audio" && (
                      <>
                        <div className="max-h-[400px] overflow-y-auto rounded border border-gray-100 dark:border-gray-800 p-4">
                          <p className="whitespace-pre-line">
<<<<<<< HEAD
                            {highlightKeyword(item.content.transcription, query)}
=======
                            {highlightKeyword(
                              item.content.transcription,
                              query
                            )}
>>>>>>> 17186a55
                          </p>
                        </div>
                        {item.content.file_path &&
                        item.content.file_path.trim() !== "" ? (
                          <div className="flex justify-center mt-4">
                            <VideoComponent filePath={item.content.file_path} />
                          </div>
                        ) : (
                          <p className="text-gray-500 italic mt-2">
                            no file path available for this audio.
                          </p>
                        )}
                      </>
                    )}
                    {item.type === "FTS" && (
                      <>
                        <div className="max-h-[400px] overflow-y-auto rounded border border-gray-100 dark:border-gray-800 p-4">
                          <p className="whitespace-pre-line">
                            {highlightKeyword(item.content.matched_text, query)}
                          </p>
                          {item.content.original_frame_text && (
                            <p className="mt-2 text-sm text-gray-600 dark:text-gray-400 whitespace-pre-line">
                              original: {item.content.original_frame_text}
                            </p>
                          )}
                        </div>
                      </>
                    )}
                  </AccordionContent>
                </AccordionItem>
              </Accordion>
              <div className="flex flex-wrap items-center gap-2 mt-2">
                <p className="text-xs text-gray-400">
                  {new Date(item.content.timestamp).toLocaleString()}{" "}
                  {/* Display local time */}
                </p>
                {item.type === "OCR" && item.content.app_name && (
                  <Badge
                    className="text-xs cursor-pointer"
                    onClick={() =>
                      handleBadgeClick(item.content.app_name, "app")
                    }
                  >
                    {item.content.app_name}
                  </Badge>
                )}
                {item.type === "OCR" && item.content.window_name && (
                  <Badge
                    className="text-xs cursor-pointer"
                    onClick={() =>
                      handleBadgeClick(item.content.window_name, "window")
                    }
                  >
                    {item.content.window_name}
                  </Badge>
                )}
                {item.content.tags &&
                  item.content.tags.map((tag, index) => (
                    <Badge key={index} className="text-xs">
                      {tag}
                    </Badge>
                  ))}
              </div>
            </CardContent>
          </Card>
        </motion.div>
      ));
  };

  // Add effect to restore search when currentSearchId changes
  useEffect(() => {
    if (currentSearchId) {
      const selectedSearch = searches.find((s) => s.id === currentSearchId);
      if (selectedSearch) {
        // Restore search parameters
        setQuery(selectedSearch.searchParams.q || "");
        setContentType(selectedSearch.searchParams.content_type);
        setLimit(selectedSearch.searchParams.limit);
        setStartDate(new Date(selectedSearch.searchParams.start_time));
        setEndDate(new Date(selectedSearch.searchParams.end_time));
        setAppName(selectedSearch.searchParams.app_name || "");
        setWindowName(selectedSearch.searchParams.window_name || "");
        setIncludeFrames(selectedSearch.searchParams.include_frames);
        setMinLength(selectedSearch.searchParams.min_length);
        setMaxLength(selectedSearch.searchParams.max_length);

        // Restore results
        setResults(selectedSearch.results);
        setTotalResults(selectedSearch.results.length);
        setHasSearched(true);
        setShowExamples(false);

        // Restore messages if any
        if (selectedSearch.messages) {
          setChatMessages(
            selectedSearch.messages.map((msg) => ({
              id: msg.id,
              role: msg.type === "ai" ? "assistant" : "user",
              content: msg.content,
            }))
          );
        }
      }
    }
  }, [currentSearchId, searches]);

  return (
    <div className="w-full max-w-4xl mx-auto p-4 mt-12">
      {/* Content Type Checkboxes and Code Button */}
      <div className="flex items-center justify-between mb-2">
        <div className="flex items-center space-x-1">
          <div className="flex items-center space-x-1">
<<<<<<< HEAD
            <Checkbox 
              id="audio-type"
              checked={selectedTypes.audio}
              onCheckedChange={() => handleContentTypeChange('audio')}
              className="h-4 w-4"
            />
            <Label htmlFor="audio-type" className="text-xs">speech</Label>
=======
            <Checkbox
              id="audio-type"
              checked={selectedTypes.audio}
              onCheckedChange={() => handleContentTypeChange("audio")}
              className="h-4 w-4"
            />
            <Label htmlFor="audio-type" className="text-xs">
              speech
            </Label>
>>>>>>> 17186a55
            <TooltipProvider>
              <Tooltip>
                <TooltipTrigger asChild>
                  <HelpCircle className="h-3 w-3 text-muted-foreground ml-0.5" />
                </TooltipTrigger>
                <TooltipContent>
                  <p>audio transcripts</p>
                </TooltipContent>
              </Tooltip>
            </TooltipProvider>
          </div>
          {settings.platform === "macos" && (
            <div className="flex items-center space-x-1">
<<<<<<< HEAD
              <Checkbox 
                id="ui-type"
                checked={selectedTypes.ui}
                onCheckedChange={() => handleContentTypeChange('ui')}
                className="h-4 w-4"
              />
              <Label htmlFor="ui-type" className="text-xs">screen UI</Label>
=======
              <Checkbox
                id="ui-type"
                checked={selectedTypes.ui}
                onCheckedChange={() => handleContentTypeChange("ui")}
                className="h-4 w-4"
              />
              <Label htmlFor="ui-type" className="text-xs">
                screen UI
              </Label>
>>>>>>> 17186a55
              <TooltipProvider>
                <Tooltip>
                  <TooltipTrigger asChild>
                    <HelpCircle className="h-3 w-3 text-muted-foreground ml-0.5" />
                  </TooltipTrigger>
                  <TooltipContent>
<<<<<<< HEAD
                    <p>text emitted directly from the source code of the desktop applications</p>
=======
                    <p>
                      text emitted directly from the source code of the desktop
                      applications
                    </p>
>>>>>>> 17186a55
                  </TooltipContent>
                </Tooltip>
              </TooltipProvider>
            </div>
          )}
          <div className="flex items-center space-x-1">
<<<<<<< HEAD
            <Checkbox 
              id="ocr-type"
              checked={selectedTypes.ocr}
              onCheckedChange={() => handleContentTypeChange('ocr')}
              className="h-4 w-4"
            />
            <Label htmlFor="ocr-type" className="text-xs">screen capture</Label>
=======
            <Checkbox
              id="ocr-type"
              checked={selectedTypes.ocr}
              onCheckedChange={() => handleContentTypeChange("ocr")}
              className="h-4 w-4"
            />
            <Label htmlFor="ocr-type" className="text-xs">
              screen capture
            </Label>
>>>>>>> 17186a55
            <TooltipProvider>
              <Tooltip>
                <TooltipTrigger asChild>
                  <HelpCircle className="h-3 w-3 text-muted-foreground ml-0.5" />
                </TooltipTrigger>
                <TooltipContent>
<<<<<<< HEAD
                  <p>recognized text from screenshots taken every 5s by default</p>
=======
                  <p>
                    recognized text from screenshots taken every 5s by default
                  </p>
>>>>>>> 17186a55
                </TooltipContent>
              </Tooltip>
            </TooltipProvider>
          </div>
        </div>

        <Dialog open={isCurlDialogOpen} onOpenChange={setIsCurlDialogOpen}>
          <DialogTrigger asChild>
            <Button variant="outline" className="text-sm">
<<<<<<< HEAD
              <span className="flex items-center">
                <IconCode className="h-4 w-4 mr-2" />
                code
              </span>
=======
              <IconCode className="h-4 w-4 mx-2" />
>>>>>>> 17186a55
            </Button>
          </DialogTrigger>
          <DialogContent className="max-w-2xl">
            <DialogHeader>
              <DialogTitle>curl command</DialogTitle>
              <DialogDescription>
                you can use this curl command to make the same search request
                from the command line.
                <br />
                <br />
                <span className="text-xs text-gray-500">
                  note: you need to have `jq` installed to use the command.
                </span>{" "}
              </DialogDescription>
            </DialogHeader>
            <div className="overflow-x-auto">
              <CodeBlock language="bash" value={generateCurlCommand()} />
            </div>
          </DialogContent>
        </Dialog>
      </div>

      {/* Existing search bar and other controls */}
      <div className="flex items-center gap-4 mb-4">
        {/* Keyword search - smaller width */}
        <Input
          type="text"
          value={query}
          onChange={(e) => setQuery(e.target.value)}
          placeholder="keyword search, you may leave it blank"
          className="w-[350px]"
        />

        {/* Window name filter - increased width */}
        <SqlAutocompleteInput
          id="window-name"
          type="window"
          value={windowName}
          onChange={setWindowName}
          placeholder="filter by window"
          className="w-[300px]"
          icon={<Layout className="h-4 w-4" />}
<<<<<<< HEAD
          />
=======
        />
>>>>>>> 17186a55

        {/* Advanced button */}
        <Button
          variant="outline"
          onClick={() => setIsQueryParamsDialogOpen(true)}
        >
          advanced
        </Button>

        <TooltipProvider>
          <Tooltip>
            <TooltipTrigger asChild>
              <span>
                <Button
                  onClick={() => handleSearch(0)}
                  disabled={isLoading || !health || health?.status === "error"}
                >
                  {isLoading ? (
                    <>
                      <Loader2 className="mr-2 h-4 w-4 animate-spin" />
                      searching...
                    </>
                  ) : (
                    <>
                      <Search className="mr-2 h-4 w-4" />
                      search
                    </>
                  )}
                </Button>
              </span>
            </TooltipTrigger>
            {health?.status === "error" && (
              <TooltipContent>
                <p>screenpipe is not running...</p>
              </TooltipContent>
            )}
          </Tooltip>
        </TooltipProvider>
      </div>

      <div className="flex flex-wrap items-center gap-4 mb-4">
        <div className="flex-grow space-y-2">
          <div className="flex items-center space-x-2">
            <Label htmlFor="start-date">start date</Label>
            <TooltipProvider>
              <Tooltip>
                <TooltipTrigger asChild>
                  <HelpCircle className="h-4 w-4 text-gray-400" />
                </TooltipTrigger>
                <TooltipContent>
                  <p>select the start date to search for content</p>
                </TooltipContent>
              </Tooltip>
            </TooltipProvider>
          </div>
          <DateTimePicker
            date={startDate}
            setDate={setStartDate}
            className="w-full"
          />
        </div>

        <div className="flex-grow space-y-2">
          <div className="flex items-center space-x-2">
            <Label htmlFor="end-date">end date</Label>
            <TooltipProvider>
              <Tooltip>
                <TooltipTrigger asChild>
                  <HelpCircle className="h-4 w-4 text-gray-400" />
                </TooltipTrigger>
                <TooltipContent>
                  <p>select the end date to search for content</p>
                </TooltipContent>
              </Tooltip>
            </TooltipProvider>
          </div>
          <DateTimePicker
            date={endDate}
            setDate={setEndDate}
            className="w-full"
          />
        </div>
      </div>

      <div className="flex mt-8 space-x-2 justify-center">
        <Badge
          variant="outline"
          className="cursor-pointer hover:bg-secondary"
          onClick={() => handleQuickTimeFilter(30)}
        >
          <Clock className="mr-2 h-4 w-4" />
          last 30m
        </Badge>
        <Badge
          variant="outline"
          className="cursor-pointer hover:bg-secondary"
          onClick={() => handleQuickTimeFilter(60)}
        >
          <Clock className="mr-2 h-4 w-4" />
          last 60m
        </Badge>
        <Badge
          variant="outline"
          className="cursor-pointer hover:bg-secondary"
          onClick={() => handleQuickTimeFilter(24 * 60)}
        >
          <Clock className="mr-2 h-4 w-4" />
          last 24h
        </Badge>
      </div>

      <Dialog
        open={isQueryParamsDialogOpen}
        onOpenChange={setIsQueryParamsDialogOpen}
      >
        <DialogContent className="sm:max-w-[605px]">
          <DialogHeader>
            <DialogTitle>advanced search parameters</DialogTitle>
            <DialogDescription>
              adjust additional search parameters here.
            </DialogDescription>
          </DialogHeader>
          <div className="grid gap-4 py-4">
            {/* Remove the query section */}
            {/* <div className="grid grid-cols-4 items-center gap-4">
              <Label htmlFor="query" className="text-right">
                query
              </Label>
              ... query input ...
            </div> */}
<<<<<<< HEAD
            
=======

>>>>>>> 17186a55
            {/* Keep other advanced search options */}
            <div className="grid grid-cols-4 items-center gap-4">
              <Label htmlFor="app-name" className="text-right">
                app name
              </Label>
              <div className="col-span-3 flex items-center">
                <SqlAutocompleteInput
                  id="app-name"
                  type="app"
                  icon={<Laptop className="h-4 w-4" />}
                  value={appName}
                  onChange={setAppName}
                  placeholder="filter by app name"
                  className="flex-grow"
                />
                <TooltipProvider>
                  <Tooltip>
                    <TooltipTrigger asChild>
                      <HelpCircle className="h-4 w-4 text-gray-400 ml-2 cursor-help" />
                    </TooltipTrigger>
                    <TooltipContent>
                      <p>filter results by specific application names</p>
                    </TooltipContent>
                  </Tooltip>
                </TooltipProvider>
              </div>
            </div>
            <div className="grid grid-cols-4 items-center gap-4">
              <Label htmlFor="min-length" className="text-right">
                min length
              </Label>
              <div className="col-span-3 flex items-center">
                <Input
                  id="min-length"
                  type="number"
                  value={minLength}
                  onChange={(e) => setMinLength(Number(e.target.value))}
                  className="flex-grow"
                />
                <TooltipProvider>
                  <Tooltip>
                    <TooltipTrigger asChild>
                      <HelpCircle className="h-4 w-4 text-gray-400 ml-2 cursor-help" />
                    </TooltipTrigger>
                    <TooltipContent>
                      <p>
                        enter the minimum length of the content to search for
                        <br />
                        usually transcriptions are short while text extracted
                        from images can be long.
                      </p>
                    </TooltipContent>
                  </Tooltip>
                </TooltipProvider>
              </div>
            </div>
            <div className="grid grid-cols-4 items-center gap-4">
              <Label htmlFor="max-length" className="text-right">
                max length
              </Label>
              <div className="col-span-3 flex items-center">
                <Input
                  id="max-length"
                  type="number"
                  value={maxLength}
                  onChange={(e) => setMaxLength(Number(e.target.value))}
                  className="flex-grow"
                />
                <TooltipProvider>
                  <Tooltip>
                    <TooltipTrigger asChild>
                      <HelpCircle className="h-4 w-4 text-gray-400 ml-2 cursor-help" />
                    </TooltipTrigger>
                    <TooltipContent>
                      <p>
                        enter the maximum length of the content to search for
                      </p>
                    </TooltipContent>
                  </Tooltip>
                </TooltipProvider>
              </div>
            </div>

            <div className="grid grid-cols-4 items-center gap-4">
              <Label htmlFor="limit-slider" className="text-right">
                page size: {limit}
              </Label>
              <div className="col-span-3 flex items-center">
                <Slider
                  id="limit-slider"
                  value={[limit]}
                  onValueChange={(value: number[]) => setLimit(value[0])}
                  min={10}
                  max={150}
                  step={5}
                  className="flex-grow"
                />
                <TooltipProvider>
                  <Tooltip>
                    <TooltipTrigger asChild>
                      <HelpCircle className="h-4 w-4 text-gray-400 ml-2 cursor-help" />
                    </TooltipTrigger>
                    <TooltipContent>
                      <p>
                        select the number of results to display. usually ai
                        cannot ingest more than 30 OCR results at a time and
                        1000 audio results at a time.
                      </p>
                    </TooltipContent>
                  </Tooltip>
                </TooltipProvider>
              </div>
            </div>
          </div>
          <div className="flex items-center justify-center space-x-2">
            <Switch
              id="include-frames"
              checked={includeFrames}
              onCheckedChange={setIncludeFrames}
            />
            <Label htmlFor="include-frames">include frames</Label>
            <TooltipProvider>
              <Tooltip>
                <TooltipTrigger asChild>
                  <HelpCircle className="h-4 w-4 text-gray-400 cursor-help" />
                </TooltipTrigger>
                <TooltipContent>
                  <p>
                    include frames in the search results. this shows the frame
                    where the text appeared. only works for ocr. this may slow
                    down the search.
                  </p>
                </TooltipContent>
              </Tooltip>
            </TooltipProvider>
          </div>
          <DialogFooter>
            <Button onClick={() => setIsQueryParamsDialogOpen(false)}>
              done
            </Button>
          </DialogFooter>
        </DialogContent>
      </Dialog>

      {isLoading ? (
        <div className="my-8 flex justify-center">
          <Loader2 className="h-8 w-8 animate-spin" />
        </div>
      ) : (
        showExamples &&
        results.length === 0 && (
          <div className="my-8 flex justify-center">
            <ExampleSearchCards onSelect={handleExampleSelect} />
          </div>
        )
      )}
      {isLoading && (
        <div className="my-2">
          <Progress value={progress} className="w-full" />
        </div>
      )}
      {results.length > 0 && (
        <div className="flex flex-col space-y-4 mb-4 my-8">
          <div className="flex justify-between items-center">
            <div className="flex items-center space-x-2">
              <Checkbox
                id="select-all"
                checked={selectAll}
                onCheckedChange={handleSelectAll}
              />
              <Label htmlFor="select-all">select all results</Label>
            </div>
            <div className="flex items-center space-x-2">
              <Label htmlFor="similarity-threshold" className="ml-4">
                similarity threshold: {similarityThreshold.toFixed(2)}
              </Label>
              <TooltipProvider>
                <Tooltip>
                  <TooltipTrigger asChild>
                    <HelpCircle className="h-4 w-4 text-gray-400 cursor-help" />
                  </TooltipTrigger>
                  <TooltipContent>
                    <p>
                      adjust this slider to unselect similar results. lower
                      values mean stricter filtering.
                    </p>
                  </TooltipContent>
                </Tooltip>
              </TooltipProvider>
              <div className="relative w-64">
                <div className="flex items-center space-x-2">
                  <Slider
                    id="similarity-threshold"
                    min={0.5}
                    max={1}
                    step={0.01}
                    value={[similarityThreshold]}
                    onValueChange={(value) => setSimilarityThreshold(value[0])}
                    className={
                      isFiltering ? "opacity-50 cursor-not-allowed" : ""
                    }
                    disabled={isFiltering}
                  />
                  {isFiltering && (
                    <Loader2 className="h-4 w-4 animate-spin ml-2" />
                  )}
                </div>
              </div>
            </div>
          </div>
        </div>
      )}
      <div className="space-y-4">
        {renderSearchResults()}
        {totalResults > 0 && (
          <div className="flex justify-between items-center mt-4">
            <Button
              onClick={handlePrevPage}
              disabled={offset === 0}
              variant="outline"
              size="sm"
            >
              <ChevronLeft className="mr-2 h-4 w-4" /> Previous
            </Button>
            <span className="text-sm text-gray-500">
              Showing {offset + 1} - {Math.min(offset + limit, totalResults)} of{" "}
              {totalResults}
            </span>
            <Button
              onClick={handleNextPage}
              disabled={offset + limit >= totalResults}
              variant="outline"
              size="sm"
            >
              Next <ChevronRight className="ml-2 h-4 w-4" />
            </Button>
          </div>
        )}
      </div>

      <AnimatePresence>
        {results.length > 0 && (
          <motion.div
            initial={{ opacity: 0, y: 50 }}
            animate={{ opacity: 1, y: 0 }}
            exit={{ opacity: 0, y: 50 }}
            className="fixed bottom-4 left-0 right-0 mx-auto w-full max-w-2xl z-50"
          >
            <form
              onSubmit={handleFloatingInputSubmit}
              className="flex flex-col space-y-2 bg-white shadow-lg rounded-lg overflow-hidden p-4"
            >
              <div className="flex items-center space-x-2">
                <Select
                  value={selectedAgent.id}
                  onValueChange={(value) =>
                    setSelectedAgent(
                      AGENTS.find((a) => a.id === value) || AGENTS[0]
                    )
                  }
                >
                  <SelectTrigger className="w-full">
                    <SelectValue placeholder="select agent" />
                  </SelectTrigger>
                  <SelectContent>
                    {AGENTS.map((agent) => (
                      <SelectItem key={agent.id} value={agent.id}>
                        <span className="font-mono text-sm">{agent.name}</span>
                      </SelectItem>
                    ))}
                  </SelectContent>
                </Select>
                <TooltipProvider>
                  <Tooltip>
                    <TooltipTrigger asChild>
                      <HelpCircle className="h-4 w-4 text-gray-400" />
                    </TooltipTrigger>
                    <TooltipContent>
                      <p>{selectedAgent.description}</p>
                    </TooltipContent>
                  </Tooltip>
                </TooltipProvider>
              </div>

              <div className="relative flex-grow flex items-center space-x-2">
                <Input
                  ref={floatingInputRef}
                  type="text"
                  placeholder="ask a question about the results..."
                  value={floatingInput}
                  disabled={
                    calculateSelectedContentLength() > MAX_CONTENT_LENGTH
                  }
                  onChange={(e) => setFloatingInput(e.target.value)}
                  className="w-full h-12 focus:outline-none focus:ring-0 border-0 focus:border-black focus:border-b transition-all duration-200 pr-10"
                />
                <Button
                  type="submit"
                  className="w-12"
                  disabled={
                    calculateSelectedContentLength() > MAX_CONTENT_LENGTH
                  }
                >
                  {isStreaming ? (
                    <Square className="h-4 w-4" />
                  ) : (
                    <Send className="h-4 w-4" />
                  )}
                </Button>
                <TooltipProvider>
                  <Tooltip>
                    <TooltipTrigger asChild>
                      <ContextUsageIndicator
                        currentSize={calculateSelectedContentLength()}
                        maxSize={MAX_CONTENT_LENGTH}
                      />
                    </TooltipTrigger>
                    <TooltipContent>
                      <p>
                        {calculateSelectedContentLength() > MAX_CONTENT_LENGTH
                          ? `selected content exceeds maximum allowed: ${calculateSelectedContentLength()} / ${MAX_CONTENT_LENGTH} characters. unselect some items to use AI.`
                          : `${calculateSelectedContentLength()} / ${MAX_CONTENT_LENGTH} characters used for AI message`}
                      </p>
                    </TooltipContent>
                  </Tooltip>
                </TooltipProvider>
              </div>
            </form>
          </motion.div>
        )}
      </AnimatePresence>

      {results.length > 0 && <Separator className="my-8" />}

      {/* Display chat messages - Update this section */}
      {(chatMessages.length > 0 || isAiLoading) && (
        <>
          <div className="flex flex-col items-start flex-1 max-w-2xl gap-8 px-4 mx-auto">
            {chatMessages.map((msg, index) => (
              <ChatMessage key={index} message={msg} />
            ))}
            {isAiLoading && spinner}
          </div>
        </>
      )}

      {/* Scroll to Bottom Button */}
      {showScrollButton && (
        <Button
          className="fixed bottom-4 right-4 rounded-full p-2"
          onClick={scrollToBottom}
        >
          <ChevronDown className="h-6 w-6" />
        </Button>
      )}
      {results.length > 0 && <div className="h-32" />}
    </div>
  );
}<|MERGE_RESOLUTION|>--- conflicted
+++ resolved
@@ -159,15 +159,6 @@
 // Add this helper function to highlight keywords in text
 const highlightKeyword = (text: string, keyword: string): JSX.Element => {
   if (!keyword || !text) return <>{text}</>;
-<<<<<<< HEAD
-  
-  const parts = text.split(new RegExp(`(${keyword})`, 'gi'));
-  return (
-    <>
-      {parts.map((part, i) => 
-        part.toLowerCase() === keyword.toLowerCase() ? (
-          <span key={i} className="bg-yellow-200 dark:bg-yellow-800 rounded px-0.5">{part}</span>
-=======
 
   const parts = text.split(new RegExp(`(${keyword})`, "gi"));
   return (
@@ -180,7 +171,6 @@
           >
             {part}
           </span>
->>>>>>> 17186a55
         ) : (
           part
         )
@@ -190,11 +180,6 @@
 };
 
 // Update the getContextAroundKeyword function to return both text and positions
-<<<<<<< HEAD
-const getContextAroundKeyword = (text: string, keyword: string, contextLength: number = 40): string => {
-  if (!keyword || !text) return text;
-  
-=======
 const getContextAroundKeyword = (
   text: string,
   keyword: string,
@@ -202,23 +187,11 @@
 ): string => {
   if (!keyword || !text) return text;
 
->>>>>>> 17186a55
   const index = text.toLowerCase().indexOf(keyword.toLowerCase());
   if (index === -1) return text;
 
   const start = Math.max(0, index - contextLength);
   const end = Math.min(text.length, index + keyword.length + contextLength);
-<<<<<<< HEAD
-  
-  let result = text.slice(start, end);
-  if (start > 0) result = '...' + result;
-  if (end < text.length) result = result + '...';
-  
-  return result;
-};
-
-export function SearchChat({ currentSearchId, onAddSearch, searches }: SearchChatProps) {
-=======
 
   let result = text.slice(start, end);
   if (start > 0) result = "..." + result;
@@ -232,7 +205,6 @@
   onAddSearch,
   searches,
 }: SearchChatProps) {
->>>>>>> 17186a55
   // Search state
   const { health } = useHealthCheck();
   const [query, setQuery] = useState("");
@@ -301,29 +273,6 @@
   });
 
   // Update content type when checkboxes change
-<<<<<<< HEAD
-  const handleContentTypeChange = (type: 'ocr' | 'audio' | 'ui') => {
-    const newTypes = { ...selectedTypes, [type]: !selectedTypes[type] };
-    setSelectedTypes(newTypes);
-    
-    // Convert checkbox state to content type
-    if (!newTypes.ocr && !newTypes.audio && !newTypes.ui) {
-      setContentType('all'); // fallback to all if nothing selected
-    } else if (newTypes.audio && newTypes.ui && !newTypes.ocr) {
-      setContentType('audio+ui');
-    } else if (newTypes.ocr && newTypes.ui && !newTypes.audio) {
-      setContentType('ocr+ui');
-    } else if (newTypes.audio && newTypes.ocr && !newTypes.ui) {
-      setContentType('audio+ocr');
-    } else if (newTypes.audio) {
-      setContentType('audio');
-    } else if (newTypes.ocr) {
-      setContentType('ocr');
-    } else if (newTypes.ui) {
-      setContentType('ui');  // This was missing - single UI type
-    } else {
-      setContentType('all');
-=======
   const handleContentTypeChange = (type: "ocr" | "audio" | "ui") => {
     const newTypes = { ...selectedTypes, [type]: !selectedTypes[type] };
     setSelectedTypes(newTypes);
@@ -345,7 +294,6 @@
       setContentType("ui"); // This was missing - single UI type
     } else {
       setContentType("all");
->>>>>>> 17186a55
     }
   };
 
@@ -842,27 +790,7 @@
                   <AccordionTrigger className="flex items-center">
                     <div className="flex items-center w-full">
                       <Badge className="mr-2">{item.type}</Badge>
-                      <span className="flex-grow truncate">
-                        {item.type === "UI" && highlightKeyword(
-                          getContextAroundKeyword(item.content.text, query),
-                          query
-                        )}
-                        {item.type === "OCR" && highlightKeyword(
-                          getContextAroundKeyword(item.content.text, query),
-                          query
-                        )}
-                        {item.type === "Audio" && highlightKeyword(
-                          getContextAroundKeyword(item.content.transcription, query),
-                          query
-                        )}
-                        {item.type === "FTS" && highlightKeyword(
-                          getContextAroundKeyword(item.content.matched_text, query),
-                          query
-                        )}
-                      </span>
                     </div>
-<<<<<<< HEAD
-=======
                     <span className="flex-grow text-center truncate w-full">
                       {item.type === "OCR" &&
                         item.content.text.substring(0, 50)}
@@ -873,7 +801,6 @@
                       {item.type === "UI" && item.content.text.substring(0, 50)}
                       ...
                     </span>
->>>>>>> 17186a55
                   </AccordionTrigger>
                   <AccordionContent>
                     {item.type === "UI" && (
@@ -901,14 +828,10 @@
                             <Badge
                               className="text-xs cursor-pointer"
                               onClick={() =>
-<<<<<<< HEAD
-                                handleBadgeClick(item.content.window_name, "window")
-=======
                                 handleBadgeClick(
                                   item.content.window_name,
                                   "window"
                                 )
->>>>>>> 17186a55
                               }
                             >
                               {item.content.window_name}
@@ -963,14 +886,10 @@
                       <>
                         <div className="max-h-[400px] overflow-y-auto rounded border border-gray-100 dark:border-gray-800 p-4">
                           <p className="whitespace-pre-line">
-<<<<<<< HEAD
-                            {highlightKeyword(item.content.transcription, query)}
-=======
                             {highlightKeyword(
                               item.content.transcription,
                               query
                             )}
->>>>>>> 17186a55
                           </p>
                         </div>
                         {item.content.file_path &&
@@ -1083,15 +1002,6 @@
       <div className="flex items-center justify-between mb-2">
         <div className="flex items-center space-x-1">
           <div className="flex items-center space-x-1">
-<<<<<<< HEAD
-            <Checkbox 
-              id="audio-type"
-              checked={selectedTypes.audio}
-              onCheckedChange={() => handleContentTypeChange('audio')}
-              className="h-4 w-4"
-            />
-            <Label htmlFor="audio-type" className="text-xs">speech</Label>
-=======
             <Checkbox
               id="audio-type"
               checked={selectedTypes.audio}
@@ -1101,7 +1011,6 @@
             <Label htmlFor="audio-type" className="text-xs">
               speech
             </Label>
->>>>>>> 17186a55
             <TooltipProvider>
               <Tooltip>
                 <TooltipTrigger asChild>
@@ -1115,15 +1024,6 @@
           </div>
           {settings.platform === "macos" && (
             <div className="flex items-center space-x-1">
-<<<<<<< HEAD
-              <Checkbox 
-                id="ui-type"
-                checked={selectedTypes.ui}
-                onCheckedChange={() => handleContentTypeChange('ui')}
-                className="h-4 w-4"
-              />
-              <Label htmlFor="ui-type" className="text-xs">screen UI</Label>
-=======
               <Checkbox
                 id="ui-type"
                 checked={selectedTypes.ui}
@@ -1133,36 +1033,22 @@
               <Label htmlFor="ui-type" className="text-xs">
                 screen UI
               </Label>
->>>>>>> 17186a55
               <TooltipProvider>
                 <Tooltip>
                   <TooltipTrigger asChild>
                     <HelpCircle className="h-3 w-3 text-muted-foreground ml-0.5" />
                   </TooltipTrigger>
                   <TooltipContent>
-<<<<<<< HEAD
-                    <p>text emitted directly from the source code of the desktop applications</p>
-=======
                     <p>
                       text emitted directly from the source code of the desktop
                       applications
                     </p>
->>>>>>> 17186a55
                   </TooltipContent>
                 </Tooltip>
               </TooltipProvider>
             </div>
           )}
           <div className="flex items-center space-x-1">
-<<<<<<< HEAD
-            <Checkbox 
-              id="ocr-type"
-              checked={selectedTypes.ocr}
-              onCheckedChange={() => handleContentTypeChange('ocr')}
-              className="h-4 w-4"
-            />
-            <Label htmlFor="ocr-type" className="text-xs">screen capture</Label>
-=======
             <Checkbox
               id="ocr-type"
               checked={selectedTypes.ocr}
@@ -1172,20 +1058,15 @@
             <Label htmlFor="ocr-type" className="text-xs">
               screen capture
             </Label>
->>>>>>> 17186a55
             <TooltipProvider>
               <Tooltip>
                 <TooltipTrigger asChild>
                   <HelpCircle className="h-3 w-3 text-muted-foreground ml-0.5" />
                 </TooltipTrigger>
                 <TooltipContent>
-<<<<<<< HEAD
-                  <p>recognized text from screenshots taken every 5s by default</p>
-=======
                   <p>
                     recognized text from screenshots taken every 5s by default
                   </p>
->>>>>>> 17186a55
                 </TooltipContent>
               </Tooltip>
             </TooltipProvider>
@@ -1195,14 +1076,7 @@
         <Dialog open={isCurlDialogOpen} onOpenChange={setIsCurlDialogOpen}>
           <DialogTrigger asChild>
             <Button variant="outline" className="text-sm">
-<<<<<<< HEAD
-              <span className="flex items-center">
-                <IconCode className="h-4 w-4 mr-2" />
-                code
-              </span>
-=======
               <IconCode className="h-4 w-4 mx-2" />
->>>>>>> 17186a55
             </Button>
           </DialogTrigger>
           <DialogContent className="max-w-2xl">
@@ -1245,11 +1119,7 @@
           placeholder="filter by window"
           className="w-[300px]"
           icon={<Layout className="h-4 w-4" />}
-<<<<<<< HEAD
-          />
-=======
         />
->>>>>>> 17186a55
 
         {/* Advanced button */}
         <Button
@@ -1380,11 +1250,7 @@
               </Label>
               ... query input ...
             </div> */}
-<<<<<<< HEAD
-            
-=======
-
->>>>>>> 17186a55
+
             {/* Keep other advanced search options */}
             <div className="grid grid-cols-4 items-center gap-4">
               <Label htmlFor="app-name" className="text-right">
