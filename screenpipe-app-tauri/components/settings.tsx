"use client";
import React, { useEffect, useState, useCallback, useRef } from "react";
import { Input } from "@/components/ui/input";
import { Label } from "@/components/ui/label";
import {
  Dialog,
  DialogContent,
  DialogDescription,
  DialogHeader,
  DialogTitle,
  DialogTrigger,
} from "@/components/ui/dialog";
import { Button } from "@/components/ui/button";
import { useSettings } from "@/lib/hooks/use-settings";
import {
  Tooltip,
  TooltipContent,
  TooltipProvider,
  TooltipTrigger,
} from "@/components/ui/tooltip";
import { Separator } from "@/components/ui/separator";
import { Card, CardContent, CardHeader, CardTitle } from "@/components/ui/card";
import { Textarea } from "./ui/textarea";
import { Slider } from "@/components/ui/slider"; // Add this import
import { Badge } from "@/components/ui/badge"; // Add this import
import { parseKeyboardShortcut } from "@/lib/utils"; // Add this import

import {
  Eye,
  EyeOff,
  HelpCircle,
  RefreshCw,
  Settings2,
  Check,
  X,
  Play,
  Loader2,
} from "lucide-react";
import { RecordingSettings } from "./recording-settings";
import { Switch } from "./ui/switch";
import { Command } from "@tauri-apps/plugin-shell";
import { LogFileButton } from "./screenpipe-status";
import { platform } from "@tauri-apps/plugin-os";

import { toast } from "@/components/ui/use-toast";
import { invoke } from "@tauri-apps/api/core";
<<<<<<< HEAD
import { unregister, register } from "@tauri-apps/plugin-global-shortcut";
import { registerShortcuts } from "@/lib/shortcuts";
=======
import {
  Select,
  SelectContent,
  SelectItem,
  SelectTrigger,
  SelectValue,
} from "@/components/ui/select";

>>>>>>> 6b32eb78
export function Settings({ className }: { className?: string }) {
  const { settings, updateSettings, resetSetting } = useSettings();
  const [localSettings, setLocalSettings] = React.useState(settings);
  const [showApiKey, setShowApiKey] = React.useState(false);
  const [ollamaStatus, setOllamaStatus] = useState<
    "idle" | "running" | "error"
  >("idle");
  const [currentPlatform, setCurrentPlatform] = useState("unknown");

  const [selectedModifiers, setSelectedModifiers] = useState<string[]>([]);
  const [nonModifierKey, setNonModifierKey] = useState<string>("");
  const [currentShortcut, setCurrentShortcut] = useState<string>(
    settings.showScreenpipeShortcut
  );

  useEffect(() => {
    setCurrentShortcut(settings.showScreenpipeShortcut);

    const parts = settings.showScreenpipeShortcut.split("+");
    const modifiers = parts.slice(0, -1);
    const key = parts.slice(-1)[0];

    setSelectedModifiers(modifiers);
    setNonModifierKey(key);
  }, [settings.showScreenpipeShortcut]);

  const toggleModifier = (modifier: string) => {
    setSelectedModifiers((prev) =>
      prev.includes(modifier)
        ? prev.filter((m) => m !== modifier)
        : [...prev, modifier]
    );
  };

  const handleNonModifierKeyChange = (
    event: React.ChangeEvent<HTMLInputElement>
  ) => {
    const key = event.target.value.toUpperCase();
    setNonModifierKey(key);
  };

  const handleSetShortcut = () => {
    const newShortcut = [...selectedModifiers, nonModifierKey].join("+");
    setLocalSettings({ ...localSettings, showScreenpipeShortcut: newShortcut });
    updateSettings({ showScreenpipeShortcut: newShortcut });
    registerShortcuts({
      showScreenpipeShortcut: newShortcut,
    });

    setSelectedModifiers([]);
    setNonModifierKey("");
  };

  const newShortcut = [...selectedModifiers, nonModifierKey].join("+");
  const isShortcutChanged = newShortcut !== currentShortcut;

  useEffect(() => {
    setCurrentPlatform(platform());
  }, []);

  const handleApiKeyChange = (e: React.ChangeEvent<HTMLInputElement>) => {
    const newValue = e.target.value;
    setLocalSettings({ ...localSettings, openaiApiKey: newValue });
    updateSettings({ openaiApiKey: newValue });
  };

  const handleDeepgramApiKeyChange = (
    e: React.ChangeEvent<HTMLInputElement>
  ) => {
    const newValue = e.target.value;
    setLocalSettings({ ...localSettings, deepgramApiKey: newValue });
    updateSettings({ deepgramApiKey: newValue });
  };

  const handleModelChange = (e: React.ChangeEvent<HTMLInputElement>) => {
    const newValue = e.target.value;
    setLocalSettings({ ...localSettings, aiModel: newValue });
    updateSettings({ aiModel: newValue });
  };

  const handleCustomPromptChange = (
    e: React.ChangeEvent<HTMLTextAreaElement>
  ) => {
    const newValue = e.target.value;
    setLocalSettings({ ...localSettings, customPrompt: newValue });
    updateSettings({ customPrompt: newValue });
  };

  const handleResetCustomPrompt = () => {
    resetSetting("customPrompt");
  };

  const handleMaxContextCharsChange = (value: number[]) => {
    const newValue = value[0];
    setLocalSettings({ ...localSettings, aiMaxContextChars: newValue });
    updateSettings({ aiMaxContextChars: newValue });
  };

  const handleEmbeddedLLMChange = (checked: boolean) => {
    const newValue = { ...localSettings.embeddedLLM, enabled: checked };
    setLocalSettings({ ...localSettings, embeddedLLM: newValue });
    updateSettings({ embeddedLLM: newValue });
    if (!checked) {
      setOllamaStatus("idle");
    }
  };

  const handleEmbeddedLLMModelChange = (
    e: React.ChangeEvent<HTMLInputElement>
  ) => {
    const newValue = { ...localSettings.embeddedLLM, model: e.target.value };
    setLocalSettings({ ...localSettings, embeddedLLM: newValue });
    updateSettings({ embeddedLLM: newValue });
  };

  const handleEmbeddedLLMPortChange = (
    e: React.ChangeEvent<HTMLInputElement>
  ) => {
    const newValue = {
      ...localSettings.embeddedLLM,
      port: parseInt(e.target.value, 10),
    };
    setLocalSettings({ ...localSettings, embeddedLLM: newValue });
    updateSettings({ embeddedLLM: newValue });
  };

  React.useEffect(() => {
    setLocalSettings(settings);
  }, [settings]);

  const startOllamaSidecar = async () => {
    setOllamaStatus("running");
    toast({
      title: "starting ai",
      description: "initializing the embedded ai...",
    });

    try {
      const result = await invoke<string>("start_ollama_sidecar", {
        settings: {
          enabled: localSettings.embeddedLLM.enabled,
          model: localSettings.embeddedLLM.model,
          port: localSettings.embeddedLLM.port,
        },
      });

      setOllamaStatus("running");
      toast({
        title: "ai ready",
        description: `${localSettings.embeddedLLM.model} is running.`,
      });

      // Show the LLM test result in a toast
      toast({
        title: `${localSettings.embeddedLLM.model} wants to tell you a joke.`,
        description: result,
        duration: 10000,
      });
    } catch (error) {
      console.error("Error starting ai sidecar:", error);
      setOllamaStatus("error");
      toast({
        title: "error starting ai",
        description: "check the console for more details",
        variant: "destructive",
      });
    }
  };

  const handleStopLLM = async () => {
    try {
      await invoke("stop_ollama_sidecar");
      setOllamaStatus("idle");
      toast({
        title: "ai stopped",
        description: "the embedded ai has been shut down",
      });
    } catch (error) {
      console.error("error stopping ai:", error);
      toast({
        title: "error stopping ai",
        description: "check the console for more details",
        variant: "destructive",
      });
    }
  };

  const handleAiUrlChange = (newValue: string) => {
    if (newValue === "custom") {
      setLocalSettings({ ...localSettings, aiUrl: "" });
    } else {
      setLocalSettings({ ...localSettings, aiUrl: newValue });
    }
    updateSettings({ aiUrl: newValue });
  };

  const handleCustomUrlChange = (e: React.ChangeEvent<HTMLInputElement>) => {
    const newValue = e.target.value;
    setLocalSettings({ ...localSettings, aiUrl: newValue });
    updateSettings({ aiUrl: newValue });
  };

  const isApiKeyRequired =
    localSettings.aiUrl !== "https://ai-proxy.i-f9f.workers.dev/v1" &&
    localSettings.aiUrl !== "http://localhost:11434/v1";

  const getProviderTooltipContent = () => {
    switch (localSettings.aiUrl) {
      case "https://ai-proxy.i-f9f.workers.dev/v1":
        return (
          <p>
            screenpipe cloud doesn&apos;t require an API key.
            <br />
            we offer free credits.
            <br />
            note: using this option may involve sending data to our servers.
            <br />
            please review our data privacy policy for more information at:
            <br />
            <a
              href="https://screenpi.pe/privacy"
              target="_blank"
              className="text-primary hover:underline"
            >
              screenpipe privacy policy
            </a>
          </p>
        );
      case "https://api.openai.com/v1":
        return (
          <p>
            openai requires an API key.
            <br />
            note: using this option may involve sending data to openai servers.
            <br />
            please review openai&apos;s data privacy policy for more
            information.
            <br />
            find openai key here:{" "}
            <a
              href="https://platform.openai.com/account/api-keys"
              target="_blank"
              className="text-primary hover:underline"
            >
              openai
            </a>
          </p>
        );
      case "http://localhost:11434/v1":
        return (
          <p>
            choose your ai provider. for local providers like ollama, make sure
            it&apos;s running on your machine.
            <br />
            note: on windows, you may need to run ollama with:
            <pre className="bg-gray-100 p-1 rounded-md">
              OLLAMA_ORIGINS=* ollama run llama2
            </pre>
          </p>
        );
      default:
        return (
          <p>
            choose your ai provider. for local providers like ollama, make sure
            it&apos;s running on your machine.
            <br />
            note: on windows, you may need to run ollama with:
            <pre className="bg-gray-100 p-1 rounded-md">
              OLLAMA_ORIGINS=* ollama run llama2
            </pre>
          </p>
        );
    }
  };

  const getModelTooltipContent = () => {
    switch (localSettings.aiUrl) {
      case "https://api.openai.com/v1":
      case "https://ai-proxy.i-f9f.workers.dev/v1":
        return (
          <p>
            suggested models:
            <br />- gpt-4o
          </p>
        );
      case "http://localhost:11434/v1":
        return (
          <p>
            suggested models:
            <br />
            - llama3.2:3b-instruct-q4_K_M
            <br />
            - mistral models
            <br />
            or find more models at:
            <a
              href="https://ollama.com/library"
              target="_blank"
              className="text-primary hover:underline"
            >
              ollama models
            </a>
          </p>
        );
      default:
        return (
          <p>enter the model name appropriate for your custom AI provider.</p>
        );
    }
  };

  const isCustomUrl = ![
    "https://api.openai.com/v1",
    "http://localhost:11434/v1",
    "https://ai-proxy.i-f9f.workers.dev/v1",
  ].includes(localSettings.aiUrl);

  const getSelectValue = () => {
    if (isCustomUrl) return "custom";
    return localSettings.aiUrl;
  };

  return (
    <Dialog
      onOpenChange={(open) => {
        if (!open) {
          // hack bcs something does not update settings for some reason
          window.location.reload();
        }
      }}
    >
      <DialogTrigger asChild>
        <Button variant="ghost" size="icon" className={className}>
          <Settings2 className="h-5 w-5" />
          <span className="sr-only">settings</span>
        </Button>
      </DialogTrigger>
      <DialogContent className="max-w-[80vw] w-full max-h-[80vh] h-full overflow-y-auto">
        <DialogHeader>
          <DialogTitle>settings</DialogTitle>
          <DialogDescription>
            choose your AI provider, enter necessary credentials, and more.
          </DialogDescription>
        </DialogHeader>
        <div className="mt-8 space-y-6">
          <RecordingSettings
            localSettings={localSettings}
            setLocalSettings={setLocalSettings}
          />

          <Separator />

          <Card>
            <CardHeader>
              <CardTitle className="text-center">ai settings</CardTitle>
            </CardHeader>
            <CardContent className="flex flex-col items-center space-y-4">
              <div className="w-full">
                <div className="flex items-center gap-4 mb-4">
                  <Label htmlFor="aiUrl" className="min-w-[80px] text-right">
                    ai provider
                  </Label>
                  <div className="flex-grow flex items-center">
                    <Select
                      onValueChange={handleAiUrlChange}
                      value={getSelectValue()}
                    >
                      <SelectTrigger className="w-full">
                        <SelectValue placeholder="Select AI provider" />
                      </SelectTrigger>
                      <SelectContent>
                        <SelectItem value="https://api.openai.com/v1">
                          openai
                        </SelectItem>
                        <SelectItem value="http://localhost:11434/v1">
                          ollama (local)
                        </SelectItem>
                        <SelectItem value="https://ai-proxy.i-f9f.workers.dev/v1">
                          screenpipe cloud
                        </SelectItem>
                        <SelectItem value="custom">custom</SelectItem>
                      </SelectContent>
                    </Select>
                  </div>
                  <TooltipProvider>
                    <Tooltip>
                      <TooltipTrigger asChild>
                        <HelpCircle className="ml-2 h-4 w-4 cursor-default" />
                      </TooltipTrigger>
                      <TooltipContent side="left">
                        {getProviderTooltipContent()}
                      </TooltipContent>
                    </Tooltip>
                  </TooltipProvider>
                </div>
              </div>
              {isCustomUrl && (
                <div className="w-full">
                  <div className="flex items-center gap-4 mb-4">
                    <Label
                      htmlFor="customAiUrl"
                      className="min-w-[80px] text-right"
                    >
                      custom url
                    </Label>
                    <Input
                      id="customAiUrl"
                      value={localSettings.aiUrl}
                      onChange={handleCustomUrlChange}
                      className="flex-grow"
                      placeholder="enter custom ai url"
                      autoCorrect="off"
                      autoCapitalize="off"
                      autoComplete="off"
                      type="text"
                    />
                  </div>
                </div>
              )}
              {isApiKeyRequired && (
                <div className="w-full">
                  <div className="flex items-center gap-4 mb-4">
                    <Label
                      htmlFor="aiApiKey"
                      className="min-w-[80px] text-right"
                    >
                      api key
                    </Label>
                    <div className="flex-grow relative">
                      <Input
                        id="aiApiKey"
                        type={showApiKey ? "text" : "password"}
                        value={localSettings.openaiApiKey}
                        onChange={handleApiKeyChange}
                        className="pr-10"
                        placeholder="enter your ai api key"
                        autoCorrect="off"
                        autoCapitalize="off"
                        autoComplete="off"
                      />
                      <Button
                        type="button"
                        variant="ghost"
                        size="icon"
                        className="absolute right-0 top-0 h-full"
                        onClick={() => setShowApiKey(!showApiKey)}
                      >
                        {showApiKey ? (
                          <EyeOff className="h-4 w-4" />
                        ) : (
                          <Eye className="h-4 w-4" />
                        )}
                      </Button>
                    </div>
                  </div>
                </div>
              )}
              <div className="w-full">
                <div className="flex items-center gap-4 mb-4">
                  <Label htmlFor="aiModel" className="min-w-[80px] text-right">
                    ai model
                  </Label>
                  <div className="flex-grow relative">
                    <Input
                      id="aiModel"
                      value={localSettings.aiModel}
                      onChange={handleModelChange}
                      className="flex-grow"
                      placeholder={
                        localSettings.aiUrl === "http://localhost:11434/v1"
                          ? "e.g., llama2:7b-chat"
                          : "e.g., gpt-4"
                      }
                      autoCorrect="off"
                      autoCapitalize="off"
                      autoComplete="off"
                    />
                  </div>
                  <TooltipProvider>
                    <Tooltip>
                      <TooltipTrigger asChild>
                        <HelpCircle className="ml-2 h-4 w-4 cursor-default" />
                      </TooltipTrigger>
                      <TooltipContent side="left">
                        {getModelTooltipContent()}
                      </TooltipContent>
                    </Tooltip>
                  </TooltipProvider>
                </div>
              </div>

              <div className="w-full">
                <div className="flex items-center gap-4 mb-4">
                  <Label
                    htmlFor="customPrompt"
                    className="min-w-[80px] text-right"
                  >
                    prompt
                  </Label>
                  <div className="flex-grow relative">
                    <Textarea
                      id="customPrompt"
                      value={localSettings.customPrompt}
                      defaultValue={localSettings.customPrompt}
                      onChange={handleCustomPromptChange}
                      className="min-h-[100px]"
                      placeholder="enter your custom prompt here"
                    />
                    <Button
                      type="button"
                      variant="ghost"
                      size="sm"
                      className="absolute right-2 top-2"
                      onClick={handleResetCustomPrompt}
                    >
                      <RefreshCw className="h-4 w-4 mr-2" />
                      reset
                    </Button>
                  </div>
                </div>
              </div>

              <div className="w-full">
                <div className="flex items-center gap-4 mb-4">
                  <Label
                    htmlFor="aiMaxContextChars"
                    className="min-w-[80px] text-right"
                  >
                    max context
                  </Label>
                  <div className="flex-grow flex items-center">
                    <Slider
                      id="aiMaxContextChars"
                      min={1000}
                      max={128000}
                      step={1000}
                      value={[localSettings.aiMaxContextChars]}
                      onValueChange={handleMaxContextCharsChange}
                      className="flex-grow"
                    />
                    <span className="ml-2 min-w-[60px] text-right">
                      {localSettings.aiMaxContextChars.toLocaleString()}
                    </span>
                    <TooltipProvider>
                      <Tooltip>
                        <TooltipTrigger asChild>
                          <HelpCircle className="ml-2 h-4 w-4 cursor-default" />
                        </TooltipTrigger>
                        <TooltipContent side="left">
                          <p>
                            maximum number of characters (think 3 characters per
                            token) to send to the ai model. <br />
                            usually, openai models support up to 128k tokens,
                            which is roughly 30k-40k characters. <br />
                            we&apos;ll use this for UI purposes to show you how
                            much you can send.
                          </p>
                        </TooltipContent>
                      </Tooltip>
                    </TooltipProvider>
                  </div>
                </div>
              </div>

              <Separator />

              <p className="mt-2 text-sm text-muted-foreground text-center">
                enter your ai provider details here. for openai, you can get an
                api key from{" "}
                <a
                  href="https://platform.openai.com/api-keys"
                  target="_blank"
                  rel="noopener noreferrer"
                  className="text-primary hover:underline"
                >
                  openai&apos;s website
                </a>
                .
              </p>
              <p className="mt-2 text-sm text-muted-foreground text-center">
                for ollama, or any other provider, use the url running on your
                local machine or elsewhere and the exact model name.
              </p>

              {currentPlatform === "macos" && (
                <>
                  <Separator className="my-4" />

                  <div className="w-full">
                    <div className="flex items-center gap-4 mb-4">
                      <div className="flex items-center min-w-[80px] justify-end">
                        <Label
                          htmlFor="embeddedLLM"
                          className="text-right mr-2"
                        >
                          embedded ai
                        </Label>
                        <Badge variant="outline" className="ml-2">
                          experimental
                        </Badge>
                        <TooltipProvider>
                          <Tooltip>
                            <TooltipTrigger asChild>
                              <HelpCircle className="h-4 w-4 cursor-help ml-2" />
                            </TooltipTrigger>
                            <TooltipContent
                              side="right"
                              className="max-w-[300px]"
                            >
                              <p>
                                enable this to use local ai features in
                                screenpipe. this is an experimental feature that
                                may be unstable or change in future updates. you
                                can use it through search or pipes for enhanced
                                functionality without relying on external
                                services.
                              </p>
                            </TooltipContent>
                          </Tooltip>
                        </TooltipProvider>
                      </div>
                      <div className="flex items-center gap-4">
                        <Switch
                          id="embeddedLLM"
                          checked={localSettings.embeddedLLM.enabled}
                          onCheckedChange={handleEmbeddedLLMChange}
                        />
                        <Button
                          onClick={startOllamaSidecar}
                          disabled={
                            !localSettings.embeddedLLM.enabled ||
                            ollamaStatus === "running"
                          }
                          className="ml-auto"
                        >
                          {ollamaStatus === "running" ? (
                            <Check className="h-4 w-4 mr-2" />
                          ) : ollamaStatus === "error" ? (
                            <X className="h-4 w-4 mr-2" />
                          ) : ollamaStatus === "idle" ? (
                            <Play className="h-4 w-4 mr-2" />
                          ) : (
                            <Loader2 className="h-4 w-4 mr-2 animate-spin" />
                          )}
                          {ollamaStatus === "running"
                            ? "running"
                            : ollamaStatus === "error"
                            ? "error"
                            : "start ai"}
                        </Button>
                        <Button
                          variant="outline"
                          onClick={handleStopLLM}
                          className="ml-auto"
                        >
                          <X className="h-4 w-4 mr-2" />
                          stop ai
                        </Button>
                        <LogFileButton />
                      </div>
                    </div>
                  </div>

                  {localSettings.embeddedLLM.enabled && (
                    <>
                      <div className="w-full">
                        <div className="flex items-center gap-4 mb-4">
                          <Label
                            htmlFor="embeddedLLMModel"
                            className="min-w-[80px] text-right"
                          >
                            llm model
                          </Label>
                          <div className="flex-grow flex items-center">
                            <Input
                              id="embeddedLLMModel"
                              value={localSettings.embeddedLLM.model}
                              onChange={handleEmbeddedLLMModelChange}
                              className="flex-grow"
                              placeholder="enter embedded llm model"
                            />
                            <TooltipProvider>
                              <Tooltip>
                                <TooltipTrigger asChild>
                                  <HelpCircle className="ml-2 h-4 w-4 cursor-help" />
                                </TooltipTrigger>
                                <TooltipContent
                                  side="right"
                                  className="max-w-[300px]"
                                >
                                  <p>
                                    supported models are the same as ollama.
                                    check the ollama documentation for a list of
                                    available models.
                                  </p>
                                </TooltipContent>
                              </Tooltip>
                            </TooltipProvider>
                          </div>
                        </div>
                      </div>

                      <div className="w-full">
                        <div className="flex items-center gap-4 mb-4">
                          <Label
                            htmlFor="embeddedLLMPort"
                            className="min-w-[80px] text-right"
                          >
                            llm port
                          </Label>
                          <Input
                            id="embeddedLLMPort"
                            type="number"
                            value={localSettings.embeddedLLM.port}
                            onChange={handleEmbeddedLLMPortChange}
                            className="flex-grow"
                            placeholder="enter embedded llm port"
                          />
                        </div>
                      </div>
                    </>
                  )}
                </>
              )}
            </CardContent>
          </Card>

          <Card>
            <CardHeader>
              <CardTitle className="text-center">deepgram</CardTitle>
            </CardHeader>
            <CardContent className="flex flex-col items-center">
              <div className="w-full ">
                <div className="flex items-center gap-4 mb-4">
                  <Label htmlFor="apiKey" className="min-w-[80px] text-right">
                    api key
                  </Label>
                  <div className="flex-grow relative">
                    <Input
                      id="apiKey"
                      type={showApiKey ? "text" : "password"}
                      value={settings.deepgramApiKey}
                      onChange={handleDeepgramApiKeyChange}
                      className="pr-10"
                      placeholder="Enter your Deepgram API Key"
                    />
                    <Button
                      type="button"
                      variant="ghost"
                      size="icon"
                      className="absolute right-0 top-0 h-full"
                      onClick={() => setShowApiKey(!showApiKey)}
                    >
                      {showApiKey ? (
                        <EyeOff className="h-4 w-4" />
                      ) : (
                        <Eye className="h-4 w-4" />
                      )}
                    </Button>
                  </div>
                </div>
              </div>
              <p className="mt-2 text-sm text-muted-foreground text-center">
                deepgram&apos;s transcription models are currently the most
                reliable for this application.
              </p>
              <p className="mt-1 text-sm text-muted-foreground text-center">
                don&apos;t have an API key? get one from{" "}
                <a
                  href="https://console.deepgram.com/"
                  target="_blank"
                  rel="noopener noreferrer"
                  className="text-primary hover:underline"
                >
                  deepgram&apos;s website
                </a>{" "}
                or DM us on discord, it&apos;s on us!
              </p>
            </CardContent>
          </Card>
          <Card>
            <CardHeader>
              <CardTitle className="text-center">Shortcuts</CardTitle>
            </CardHeader>
            <CardContent className="flex flex-col items-center">
              <h2 className="text-lg font-semibold mb-4">
                Set Shortcut for Screenpipe Overlay
              </h2>
              <p className="text-sm text-muted-foreground mb-4">
                Use the following options to set a keyboard shortcut for showing
                the Screenpipe overlay.
              </p>
              <div className="flex items-center gap-2 mb-4">
                {["ctrl", "alt", "shift", "super"].map((modifier) => (
                  <label key={modifier} className="flex items-center">
                    <input
                      type="checkbox"
                      checked={selectedModifiers.includes(modifier)}
                      onChange={() => toggleModifier(modifier)}
                    />
                    <span className="ml-2">
                      {parseKeyboardShortcut(modifier)}
                    </span>
                  </label>
                ))}
                <input
                  type="text"
                  value={nonModifierKey}
                  onChange={handleNonModifierKeyChange}
                  placeholder="Enter key"
                  className="border p-1"
                />
                <button
                  onClick={handleSetShortcut}
                  className={`btn btn-primary ${
                    !isShortcutChanged ? "opacity-50 cursor-not-allowed" : ""
                  }`}
                  disabled={!isShortcutChanged}
                >
                  Set Shortcut
                </button>
              </div>
              <p className="mt-2 text-sm text-muted-foreground text-center">
                Current Shortcut: {parseKeyboardShortcut(currentShortcut)}
              </p>
            </CardContent>
          </Card>
        </div>
      </DialogContent>
    </Dialog>
  );
}<|MERGE_RESOLUTION|>--- conflicted
+++ resolved
@@ -44,10 +44,10 @@
 
 import { toast } from "@/components/ui/use-toast";
 import { invoke } from "@tauri-apps/api/core";
-<<<<<<< HEAD
+
 import { unregister, register } from "@tauri-apps/plugin-global-shortcut";
 import { registerShortcuts } from "@/lib/shortcuts";
-=======
+
 import {
   Select,
   SelectContent,
@@ -56,7 +56,6 @@
   SelectValue,
 } from "@/components/ui/select";
 
->>>>>>> 6b32eb78
 export function Settings({ className }: { className?: string }) {
   const { settings, updateSettings, resetSetting } = useSettings();
   const [localSettings, setLocalSettings] = React.useState(settings);
