"use client";
import React, { useEffect, useState, useCallback, useRef } from "react";
import { Input } from "@/components/ui/input";
import { Label } from "@/components/ui/label";
import {
  Dialog,
  DialogContent,
  DialogDescription,
  DialogHeader,
  DialogTitle,
  DialogTrigger,
} from "@/components/ui/dialog";
import { Button } from "@/components/ui/button";
import { useSettings, AIProviderType } from "@/lib/hooks/use-settings";
import {
  Tooltip,
  TooltipContent,
  TooltipProvider,
  TooltipTrigger,
} from "@/components/ui/tooltip";
import { Separator } from "@/components/ui/separator";
import { Card, CardContent, CardHeader, CardTitle } from "@/components/ui/card";
import { Textarea } from "./ui/textarea";
import { Slider } from "@/components/ui/slider"; 
import { Badge } from "@/components/ui/badge"; 
import { parseKeyboardShortcut } from "@/lib/utils";

import {
  Eye,
  EyeOff,
  HelpCircle,
  RefreshCw,
  Settings2,
  Check,
  X,
  Play,
  Loader2,
  CircleCheck,
  CircleX,
} from "lucide-react";
import { RecordingSettings } from "./recording-settings";
import { Switch } from "./ui/switch";
import { Command } from "@tauri-apps/plugin-shell";
import { LogFileButton } from "./log-file-button";
import { platform } from "@tauri-apps/plugin-os";

import { toast } from "@/components/ui/use-toast";
import { invoke } from "@tauri-apps/api/core";

import { registerShortcuts } from "@/lib/shortcuts";

import {
  Select,
  SelectContent,
  SelectItem,
  SelectTrigger,
  SelectValue,
} from "@/components/ui/select";
import { useInterval } from "@/lib/hooks/use-interval";

// Add this interface at the top of your file
interface Hotkey {
  code: string;
  ctrl: boolean;
  shift: boolean;
  alt: boolean;
  meta: boolean;
}

// Add this function at the top of your file, after the imports
const formatActionName = (action: string): string => {
  switch (action) {
    case 'startRecording':
      return 'start recording';
    case 'showScreenpipe':
      return 'show screenpipe';
    default:
      return action.toLowerCase().replace(/([A-Z])/g, ' $1').trim();
  }
};

// Define a type for our shortcuts
type ShortcutAction = 'startRecording' | 'showScreenpipe' ; // Add more actions as needed

// Define a mapping for action names to display text
const ACTION_DISPLAY: Record<ShortcutAction, string> = {
  startRecording: 'start recording',
  showScreenpipe: 'show screenpipe',
  // Add more mappings as needed
};

export function Settings({ className }: { className?: string }) {
  const { settings, updateSettings, resetSetting } = useSettings();
  const [localSettings, setLocalSettings] = React.useState(settings);
  const [showApiKey, setShowApiKey] = React.useState(false);
  const [ollamaStatus, setOllamaStatus] = useState<
    "idle" | "running" | "error"
  >("idle");
  const [currentPlatform, setCurrentPlatform] = useState("unknown");

  const [selectedModifiers, setSelectedModifiers] = useState<string[]>([]);
  const [nonModifierKey, setNonModifierKey] = useState<string>("");
  const [currentShortcut, setCurrentShortcut] = useState<string>(
    settings.showScreenpipeShortcut
  );
  const [embeddedAIStatus, setEmbeddedAIStatus] = useState<
    "idle" | "running" | "error"
  >("idle");

  const [recordingShortcut, setRecordingShortcut] = useState<string>(
    settings.recordingShortcut
  );

  const [recordingModifiers, setRecordingModifiers] = useState<string[]>([]);
  const [recordingKey, setRecordingKey] = useState<string>("");

  const [listeningFor, setListeningFor] = useState<ShortcutAction | null>(null);
  const [tempShortcut, setTempShortcut] = useState<string>("");

  const [shortcuts, setShortcuts] = useState<Record<ShortcutAction, string>>({
    startRecording: settings.recordingShortcut,
    showScreenpipe: settings.showScreenpipeShortcut,
    // Add other shortcuts as needed
  });

  useEffect(() => {
    setCurrentShortcut(settings.showScreenpipeShortcut);

    const parts = settings.showScreenpipeShortcut.split("+");
    const modifiers = parts.slice(0, -1);
    const key = parts.slice(-1)[0];

    setSelectedModifiers(modifiers);
    setNonModifierKey(key);
  }, [settings.showScreenpipeShortcut]);

  useEffect(() => {
    const parts = recordingShortcut.split("+");
    const modifiers = parts.slice(0, -1);
    const key = parts.slice(-1)[0];

    setRecordingModifiers(modifiers);
    setRecordingKey(key);
  }, [recordingShortcut]);

  const handleKeyDown = useCallback((e: KeyboardEvent) => {
    if (listeningFor) {
      e.preventDefault();

      const modifiers = [];
      if (e.metaKey) modifiers.push('Meta');
      if (e.ctrlKey) modifiers.push('Ctrl');
      if (e.altKey) modifiers.push('Alt');
      if (e.shiftKey) modifiers.push('Shift');

      const key = e.code.replace('Key', '');
      const newShortcut = [...modifiers, key].join('+');

      setTempShortcut(newShortcut);
    }
  }, [listeningFor]);

  useEffect(() => {
    window.addEventListener('keydown', handleKeyDown);
    return () => {
      window.removeEventListener('keydown', handleKeyDown);
    };
  }, [handleKeyDown]);

  


  const handleCancelShortcut = () => {
    setListeningFor(null);
    setTempShortcut('');
  };


  const handleSetShortcut = (action: ShortcutAction) => {
    if (tempShortcut) {
      setShortcuts(prev => ({ ...prev, [action]: tempShortcut }));
      
      // Update settings based on the action
      switch(action) {
        case 'startRecording':
          updateSettings({ recordingShortcut: tempShortcut });
          break;
        case 'showScreenpipe':
          updateSettings({ showScreenpipeShortcut: tempShortcut });
          break;
        // Add more cases as needed
      }

      registerShortcuts({
        showScreenpipeShortcut: action === 'showScreenpipe' ? tempShortcut : shortcuts.showScreenpipe,
        toggleRecordingShortcut: action === 'startRecording' ? tempShortcut : shortcuts.startRecording,
      });

      toast({
        title: "shortcut updated",
        description: `new ${ACTION_DISPLAY[action]} shortcut set to: ${parseKeyboardShortcut(tempShortcut)}`,
      });
    }
    setListeningFor(null);
    setTempShortcut('');
  };

  const newShortcut = [...selectedModifiers, nonModifierKey].join("+");
  const isShortcutChanged = newShortcut !== currentShortcut;

  useEffect(() => {
    setCurrentPlatform(platform());
  }, []);

  const handleApiKeyChange = (e: React.ChangeEvent<HTMLInputElement>) => {
    const newValue = e.target.value;
    setLocalSettings({ ...localSettings, openaiApiKey: newValue });
    updateSettings({ openaiApiKey: newValue });
  };

  const handleDeepgramApiKeyChange = (
    e: React.ChangeEvent<HTMLInputElement>
  ) => {
    const newValue = e.target.value;
    setLocalSettings({ ...localSettings, deepgramApiKey: newValue });
    updateSettings({ deepgramApiKey: newValue });
  };

  const handleModelChange = (e: React.ChangeEvent<HTMLInputElement>) => {
    const newValue = e.target.value;
    setLocalSettings({ ...localSettings, aiModel: newValue });
    updateSettings({ aiModel: newValue });
  };

  const handleCustomPromptChange = (
    e: React.ChangeEvent<HTMLTextAreaElement>
  ) => {
    const newValue = e.target.value;
    setLocalSettings({ ...localSettings, customPrompt: newValue });
    updateSettings({ customPrompt: newValue });
  };

  const handleResetCustomPrompt = () => {
    resetSetting("customPrompt");
  };

  const handleMaxContextCharsChange = (value: number[]) => {
    const newValue = value[0];
    setLocalSettings({ ...localSettings, aiMaxContextChars: newValue });
    updateSettings({ aiMaxContextChars: newValue });
  };

  const handleEmbeddedLLMChange = (checked: boolean) => {
    const newValue = { ...localSettings.embeddedLLM, enabled: checked };
    setLocalSettings({ ...localSettings, embeddedLLM: newValue });
    updateSettings({ embeddedLLM: newValue });
    if (!checked) {
      setOllamaStatus("idle");
    }
  };

  const handleEmbeddedLLMModelChange = (
    e: React.ChangeEvent<HTMLInputElement>
  ) => {
    const newModel = e.target.value;
    const newEmbeddedLLM = { ...localSettings.embeddedLLM, model: newModel };
    setLocalSettings({
      ...localSettings,
      embeddedLLM: newEmbeddedLLM,
      aiModel: newModel, // Update the general AI model as well
    });
    updateSettings({
      embeddedLLM: newEmbeddedLLM,
      aiModel: newModel, // Update the general AI model in the global settings
    });
  };

  const handleEmbeddedLLMPortChange = (
    e: React.ChangeEvent<HTMLInputElement>
  ) => {
    const newValue = {
      ...localSettings.embeddedLLM,
      port: parseInt(e.target.value, 10),
    };
    setLocalSettings({ ...localSettings, embeddedLLM: newValue });
    updateSettings({ embeddedLLM: newValue });
  };

  React.useEffect(() => {
    setLocalSettings(settings);
  }, [settings]);

  const startOllamaSidecar = async () => {
    setOllamaStatus("running");
    toast({
      title: "starting ai",
      description:
        "downloading and initializing the embedded ai, may take a while (check $HOME/.ollama/models)...",
    });

    try {
      console.log(
        "starting ollama sidecar with settings:",
        localSettings.embeddedLLM
      );
      const result = await invoke<string>("start_ollama_sidecar", {
        settings: {
          enabled: localSettings.embeddedLLM.enabled,
          model: localSettings.embeddedLLM.model,
          port: localSettings.embeddedLLM.port,
        },
      });

      setOllamaStatus("running");
      setEmbeddedAIStatus("running");
      toast({
        title: "ai ready",
        description: `${localSettings.embeddedLLM.model} is running.`,
      });

      // Show the LLM test result in a toast
      toast({
        title: `${localSettings.embeddedLLM.model} wants to tell you a joke.`,
        description: result,
        duration: 10000,
      });
    } catch (error) {
      console.error("Error starting ai sidecar:", error);
      setOllamaStatus("error");
      setEmbeddedAIStatus("error");
      toast({
        title: "error starting ai",
        description: "check the console for more details",
        variant: "destructive",
      });
    }
  };

  const handleStopLLM = async () => {
    try {
      await invoke("stop_ollama_sidecar");
      setOllamaStatus("idle");
      setEmbeddedAIStatus("idle");
      toast({
        title: "ai stopped",
        description: "the embedded ai has been shut down",
      });
    } catch (error) {
      console.error("error stopping ai:", error);
      setEmbeddedAIStatus("error");
      toast({
        title: "error stopping ai",
        description: "check the console for more details",
        variant: "destructive",
      });
    }
  };

  const handleAiProviderChange = (newValue: AIProviderType) => {
    let newUrl = "";
    let newModel = localSettings.aiModel;
    switch (newValue) {
      case "openai":
        newUrl = "https://api.openai.com/v1";
        break;
      case "native-ollama":
        newUrl = "http://localhost:11434/v1";
        break;
      case "embedded":
        newUrl = `http://localhost:${localSettings.embeddedLLM.port}/v1`;
        newModel = localSettings.embeddedLLM.model;
        break;
      case "screenpipe-cloud":
        newUrl = "https://ai-proxy.i-f9f.workers.dev/v1";
        break;
      case "custom":
        newUrl = localSettings.aiUrl; // Keep the existing custom URL
        break;
    }

    setLocalSettings({
      ...localSettings,
      aiProviderType: newValue,
      aiUrl: newUrl,
      aiModel: newModel,
    });
    updateSettings({
      aiProviderType: newValue,
      aiUrl: newUrl,
      aiModel: newModel,
    });
  };

  const handleAiUrlChange = (newValue: string) => {
    if (newValue === "custom") {
      setLocalSettings({ ...localSettings, aiUrl: "" });
    } else if (newValue === "embedded") {
      setLocalSettings({ ...localSettings, aiUrl: "embedded" });
    } else {
      setLocalSettings({ ...localSettings, aiUrl: newValue });
    }
    updateSettings({ aiUrl: newValue });
  };

  const isApiKeyRequired =
    localSettings.aiUrl !== "https://ai-proxy.i-f9f.workers.dev/v1" &&
    localSettings.aiUrl !== "http://localhost:11434/v1" &&
    localSettings.aiUrl !== "embedded";

  const getProviderTooltipContent = () => {
    switch (localSettings.aiUrl) {
      case "https://ai-proxy.i-f9f.workers.dev/v1":
        return (
          <p>
            screenpipe cloud doesn&apos;t require an API key.
            <br />
            we offer free credits.
            <br />
            note: using this option may involve sending data to our servers.
            <br />
            please review our data privacy policy for more information at:
            <br />
            <a
              href="https://screenpi.pe/privacy"
              target="_blank"
              className="text-primary hover:underline"
            >
              screenpipe privacy policy
            </a>
          </p>
        );
      case "https://api.openai.com/v1":
        return (
          <p>
            openai requires an API key.
            <br />
            note: using this option may involve sending data to openai servers.
            <br />
            please review openai&apos;s data privacy policy for more
            information.
            <br />
            find openai key here:{" "}
            <a
              href="https://platform.openai.com/account/api-keys"
              target="_blank"
              className="text-primary hover:underline"
            >
              openai
            </a>
          </p>
        );
      case "http://localhost:11434/v1":
        return (
          <p>
            choose your ai provider. for local providers like ollama, make sure
            it&apos;s running on your machine.
            <br />
            note: on windows, you may need to run ollama with:
            <pre className="bg-gray-100 p-1 rounded-md">
              OLLAMA_ORIGINS=* ollama run llama3.2:3b-instruct-q4_K_M
            </pre>
          </p>
        );
      case "embedded":
        return (
          <p>
            use the embedded ai provided by screenpipe.
            <br />
            no api key required. model is predefined.
          </p>
        );
      default:
        return (
          <p>
            choose your ai provider. for local providers like ollama, make sure
            it&apos;s running on your machine.
            <br />
            note: on windows, you may need to run ollama with:
            <pre className="bg-gray-100 p-1 rounded-md">
              OLLAMA_ORIGINS=* ollama run llama3.2:3b-instruct-q4_K_M
            </pre>
          </p>
        );
    }
  };

  const getModelTooltipContent = () => {
    switch (localSettings.aiUrl) {
      case "https://api.openai.com/v1":
      case "https://ai-proxy.i-f9f.workers.dev/v1":
        return (
          <p>
            suggested models:
            <br />- gpt-4o
          </p>
        );
      case "http://localhost:11434/v1":
        return (
          <p>
            suggested models:
            <br />
            - llama3.2:3b-instruct-q4_K_M
            <br />
            - mistral models
            <br />
            or find more models at:
            <a
              href="https://ollama.com/library"
              target="_blank"
              className="text-primary hover:underline"
            >
              ollama models
            </a>
          </p>
        );
      case "embedded":
        return (
          <p>the model for embedded ai is predefined and cannot be changed.</p>
        );
      default:
        return (
          <p>enter the model name appropriate for your custom AI provider.</p>
        );
    }
  };

  const isCustomUrl = ![
    "https://api.openai.com/v1",
    "http://localhost:11434/v1",
    "https://ai-proxy.i-f9f.workers.dev/v1",
    "embedded",
  ].includes(localSettings.aiUrl);

  const getSelectValue = () => {
    if (isCustomUrl) return "custom";
    if (localSettings.aiUrl === "embedded" && embeddedAIStatus !== "running") {
      // Fallback to a default option if embedded AI is selected but not running
      return "https://ai-proxy.i-f9f.workers.dev/v1";
    }
    return localSettings.aiUrl;
  };

<<<<<<< HEAD

=======
  // Add this function to check the embedded AI status
  const checkEmbeddedAIStatus = useCallback(async () => {
    if (localSettings.embeddedLLM.enabled) {
      try {
        const response = await fetch(
          `http://localhost:${localSettings.embeddedLLM.port}/api/tags`,
          {
            method: "GET",
          }
        );
        if (response.ok) {
          setEmbeddedAIStatus("running");
        } else {
          setEmbeddedAIStatus("error");
        }
      } catch (error) {
        console.error("Error checking embedded AI status:", error);
        setEmbeddedAIStatus("error");
      }
    } else {
      setEmbeddedAIStatus("idle");
    }
  }, [localSettings.embeddedLLM.enabled, localSettings.embeddedLLM.port]);

  // Use the useInterval hook to periodically check the status
  useInterval(checkEmbeddedAIStatus, 10000); // Check every 10 seconds
>>>>>>> 783b58a2

  return (
    <Dialog
      onOpenChange={(open) => {
        if (!open) {
          // hack bcs something does not update settings for some reason
          window.location.reload();
        }
      }}
    >
      <DialogTrigger asChild>
        <Button variant="ghost" size="icon" className={className}>
          <Settings2 className="h-5 w-5" />
          <span className="sr-only">settings</span>
        </Button>
      </DialogTrigger>
      <DialogContent className="max-w-[80vw] w-full max-h-[80vh] h-full overflow-y-auto">
        <DialogHeader>
          <DialogTitle>settings</DialogTitle>
          <DialogDescription>
            choose your AI provider, enter necessary credentials, and more.
          </DialogDescription>
        </DialogHeader>
        <div className="mt-8 space-y-6">
          <RecordingSettings
            localSettings={localSettings}
            setLocalSettings={setLocalSettings}
          />

          <Separator />

          <Card>
            <CardHeader>
              <CardTitle className="text-center">ai settings</CardTitle>
            </CardHeader>
            <CardContent className="flex flex-col items-center space-y-4">
              <div className="w-full">
                <div className="flex items-center gap-4 mb-4">
                  <Label htmlFor="aiUrl" className="min-w-[80px] text-right">
                    ai provider
                  </Label>
                  <div className="flex-grow flex items-center">
                    <Select
                      onValueChange={handleAiProviderChange}
                      value={localSettings.aiProviderType}
                    >
                      <SelectTrigger className="w-full">
                        <SelectValue placeholder="Select AI provider" />
                      </SelectTrigger>
                      <SelectContent>
                        <SelectItem value="openai">openai</SelectItem>
                        <SelectItem value="native-ollama">
                          ollama (local)
                        </SelectItem>
                        <SelectItem value="screenpipe-cloud">
                          screenpipe cloud
                        </SelectItem>
                        <SelectItem value="custom">custom</SelectItem>
                        {embeddedAIStatus === "running" && (
                          <SelectItem value="embedded">embedded ai</SelectItem>
                        )}
                      </SelectContent>
                    </Select>
                  </div>
                  <TooltipProvider>
                    <Tooltip>
                      <TooltipTrigger asChild>
                        <HelpCircle className="ml-2 h-4 w-4 cursor-default" />
                      </TooltipTrigger>
                      <TooltipContent side="left">
                        {getProviderTooltipContent()}
                      </TooltipContent>
                    </Tooltip>
                  </TooltipProvider>
                </div>
              </div>
              {localSettings.aiProviderType === "custom" && (
                <div className="w-full">
                  <div className="flex items-center gap-4 mb-4">
                    <Label
                      htmlFor="customAiUrl"
                      className="min-w-[80px] text-right"
                    >
                      custom url
                    </Label>
                    <Input
                      id="customAiUrl"
                      value={localSettings.aiUrl}
                      onChange={(e) => {
                        const newUrl = e.target.value;
                        setLocalSettings({ ...localSettings, aiUrl: newUrl });
                        updateSettings({ aiUrl: newUrl });
                      }}
                      className="flex-grow"
                      placeholder="enter custom ai url"
                      autoCorrect="off"
                      autoCapitalize="off"
                      autoComplete="off"
                      type="text"
                    />
                  </div>
                </div>
              )}
              {isApiKeyRequired && (
                <div className="w-full">
                  <div className="flex items-center gap-4 mb-4">
                    <Label
                      htmlFor="aiApiKey"
                      className="min-w-[80px] text-right"
                    >
                      api key
                    </Label>
                    <div className="flex-grow relative">
                      <Input
                        id="aiApiKey"
                        type={showApiKey ? "text" : "password"}
                        value={localSettings.openaiApiKey}
                        onChange={handleApiKeyChange}
                        className="pr-10"
                        placeholder="enter your ai api key"
                        autoCorrect="off"
                        autoCapitalize="off"
                        autoComplete="off"
                      />
                      <Button
                        type="button"
                        variant="ghost"
                        size="icon"
                        className="absolute right-0 top-0 h-full"
                        onClick={() => setShowApiKey(!showApiKey)}
                      >
                        {showApiKey ? (
                          <EyeOff className="h-4 w-4" />
                        ) : (
                          <Eye className="h-4 w-4" />
                        )}
                      </Button>
                    </div>
                  </div>
                </div>
              )}
              {localSettings.aiProviderType !== "embedded" && (
                <div className="w-full">
                  <div className="flex items-center gap-4 mb-4">
                    <Label
                      htmlFor="aiModel"
                      className="min-w-[80px] text-right"
                    >
                      ai model
                    </Label>
                    <div className="flex-grow relative">
                      <Input
                        id="aiModel"
                        value={localSettings.aiModel}
                        onChange={handleModelChange}
                        className="flex-grow"
                        placeholder={
                          localSettings.aiProviderType === "native-ollama"
                            ? "e.g., llama3.2:3b-instruct-q4_K_M"
                            : "e.g., gpt-4o"
                        }
                        autoCorrect="off"
                        autoCapitalize="off"
                        autoComplete="off"
                      />
                    </div>
                    <TooltipProvider>
                      <Tooltip>
                        <TooltipTrigger asChild>
                          <HelpCircle className="ml-2 h-4 w-4 cursor-default" />
                        </TooltipTrigger>
                        <TooltipContent side="left">
                          {getModelTooltipContent()}
                        </TooltipContent>
                      </Tooltip>
                    </TooltipProvider>
                  </div>
                </div>
              )}

              <div className="w-full">
                <div className="flex items-center gap-4 mb-4">
                  <Label
                    htmlFor="customPrompt"
                    className="min-w-[80px] text-right"
                  >
                    prompt
                  </Label>
                  <div className="flex-grow relative">
                    <Textarea
                      id="customPrompt"
                      value={localSettings.customPrompt}
                      defaultValue={localSettings.customPrompt}
                      onChange={handleCustomPromptChange}
                      className="min-h-[100px]"
                      placeholder="enter your custom prompt here"
                    />
                    <Button
                      type="button"
                      variant="ghost"
                      size="sm"
                      className="absolute right-2 top-2"
                      onClick={handleResetCustomPrompt}
                    >
                      <RefreshCw className="h-4 w-4 mr-2" />
                      reset
                    </Button>
                  </div>
                </div>
              </div>

              <div className="w-full">
                <div className="flex items-center gap-4 mb-4">
                  <Label
                    htmlFor="aiMaxContextChars"
                    className="min-w-[80px] text-right"
                  >
                    max context
                  </Label>
                  <div className="flex-grow flex items-center">
                    <Slider
                      id="aiMaxContextChars"
                      min={1000}
                      max={128000}
                      step={1000}
                      value={[localSettings.aiMaxContextChars]}
                      onValueChange={handleMaxContextCharsChange}
                      className="flex-grow"
                    />
                    <span className="ml-2 min-w-[60px] text-right">
                      {localSettings.aiMaxContextChars.toLocaleString()}
                    </span>
                    <TooltipProvider>
                      <Tooltip>
                        <TooltipTrigger asChild>
                          <HelpCircle className="ml-2 h-4 w-4 cursor-default" />
                        </TooltipTrigger>
                        <TooltipContent side="left">
                          <p>
                            maximum number of characters (think 3 characters per
                            token) to send to the ai model. <br />
                            usually, openai models support up to 128k tokens,
                            which is roughly 30k-40k characters. <br />
                            we&apos;ll use this for UI purposes to show you how
                            much you can send.
                          </p>
                        </TooltipContent>
                      </Tooltip>
                    </TooltipProvider>
                  </div>
                </div>
              </div>

              <Separator />

              <p className="mt-2 text-sm text-muted-foreground text-center">
                enter your ai provider details here. for openai, you can get an
                api key from{" "}
                <a
                  href="https://platform.openai.com/api-keys"
                  target="_blank"
                  rel="noopener noreferrer"
                  className="text-primary hover:underline"
                >
                  openai&apos;s website
                </a>
                .
              </p>
              <p className="mt-2 text-sm text-muted-foreground text-center">
                for ollama, or any other provider, use the url running on your
                local machine or elsewhere and the exact model name.
              </p>

              <Separator className="my-4" />

              <div className="w-full">
                <div className="flex items-center gap-4 mb-4">
                  <div className="flex items-center min-w-[80px] justify-end">
                    <Label htmlFor="embeddedLLM" className="text-right mr-2">
                      embedded ai
                    </Label>
                    <Badge variant="outline" className="ml-2">
                      experimental
                    </Badge>
                    <TooltipProvider>
                      <Tooltip>
                        <TooltipTrigger asChild>
                          <HelpCircle className="h-4 w-4 cursor-help ml-2" />
                        </TooltipTrigger>
                        <TooltipContent side="right" className="max-w-[300px]">
                          <p>
                            enable this to use local ai features in screenpipe.
                            this is an experimental feature that may be unstable
                            or change in future updates. you can use it through
                            search or pipes for enhanced functionality without
                            relying on external services.
                          </p>
                        </TooltipContent>
                      </Tooltip>
                    </TooltipProvider>
                  </div>
                  <div className="flex items-center gap-4">
                    <Switch
                      id="embeddedLLM"
                      checked={localSettings.embeddedLLM.enabled}
                      onCheckedChange={handleEmbeddedLLMChange}
                    />
                    {localSettings.embeddedLLM.enabled && (
                      <>
                        <Button
                          onClick={startOllamaSidecar}
                          disabled={ollamaStatus === "running"}
                          className="ml-auto"
                        >
                          {ollamaStatus === "running" ? (
                            <Check className="h-4 w-4 mr-2" />
                          ) : ollamaStatus === "error" ? (
                            <X className="h-4 w-4 mr-2" />
                          ) : ollamaStatus === "idle" ? (
                            <Play className="h-4 w-4 mr-2" />
                          ) : (
                            <Loader2 className="h-4 w-4 mr-2 animate-spin" />
                          )}
                          {ollamaStatus === "running"
                            ? "running"
                            : ollamaStatus === "error"
                            ? "error"
                            : "start ai"}
                        </Button>
                        <Button
                          variant="outline"
                          onClick={handleStopLLM}
                          className="ml-auto"
                        >
                          <X className="h-4 w-4 mr-2" />
                          stop ai
                        </Button>
                        <LogFileButton isAppLog={true} />
                        <Badge>{embeddedAIStatus}</Badge>
                      </>
                    )}
                  </div>
                </div>
              </div>

              {localSettings.embeddedLLM.enabled && (
                <>
                  <div className="w-full">
                    <div className="flex items-center gap-4 mb-4">
                      <Label
                        htmlFor="embeddedLLMModel"
                        className="min-w-[80px] text-right"
                      >
                        llm model
                      </Label>
                      <div className="flex-grow flex items-center">
                        <Input
                          id="embeddedLLMModel"
                          value={localSettings.embeddedLLM.model}
                          onChange={handleEmbeddedLLMModelChange}
                          className="flex-grow"
                          placeholder="enter embedded llm model"
                        />
                        <TooltipProvider>
                          <Tooltip>
                            <TooltipTrigger asChild>
                              <HelpCircle className="ml-2 h-4 w-4 cursor-help" />
                            </TooltipTrigger>
                            <TooltipContent
                              side="right"
                              className="max-w-[300px]"
                            >
                              <p>
                                supported models are the same as ollama. check
                                the ollama documentation for a list of available
                                models.
                              </p>
                            </TooltipContent>
                          </Tooltip>
                        </TooltipProvider>
                      </div>
                    </div>
                  </div>

                  <div className="w-full">
                    <div className="flex items-center gap-4 mb-4">
                      <Label
                        htmlFor="embeddedLLMPort"
                        className="min-w-[80px] text-right"
                      >
                        llm port
                      </Label>
                      <Input
                        id="embeddedLLMPort"
                        type="number"
                        value={localSettings.embeddedLLM.port}
                        onChange={handleEmbeddedLLMPortChange}
                        className="flex-grow"
                        placeholder="enter embedded llm port"
                      />
                    </div>
                  </div>
                </>
              )}
            </CardContent>
          </Card>

          <Card>
            <CardHeader>
              <CardTitle className="text-center">deepgram</CardTitle>
            </CardHeader>
            <CardContent className="flex flex-col items-center">
              <div className="w-full ">
                <div className="flex items-center gap-4 mb-4">
                  <Label htmlFor="apiKey" className="min-w-[80px] text-right">
                    api key
                  </Label>
                  <div className="flex-grow relative">
                    <Input
                      id="apiKey"
                      type={showApiKey ? "text" : "password"}
                      value={settings.deepgramApiKey}
                      onChange={handleDeepgramApiKeyChange}
                      className="pr-10"
                      placeholder="Enter your Deepgram API Key"
                    />
                    <Button
                      type="button"
                      variant="ghost"
                      size="icon"
                      className="absolute right-0 top-0 h-full"
                      onClick={() => setShowApiKey(!showApiKey)}
                    >
                      {showApiKey ? (
                        <EyeOff className="h-4 w-4" />
                      ) : (
                        <Eye className="h-4 w-4" />
                      )}
                    </Button>
                  </div>
                </div>
              </div>
              <p className="mt-2 text-sm text-muted-foreground text-center">
                deepgram&apos;s transcription models are currently the most
                reliable for this application.
              </p>
              <p className="mt-1 text-sm text-muted-foreground text-center">
                don&apos;t have an API key? get one from{" "}
                <a
                  href="https://console.deepgram.com/"
                  target="_blank"
                  rel="noopener noreferrer"
                  className="text-primary hover:underline"
                >
                  deepgram&apos;s website
                </a>{" "}
                or DM us on discord, it&apos;s on us!
              </p>
            </CardContent>
          </Card>
          
          <Card>
            <CardHeader>
              <CardTitle className="text-center">shortcuts</CardTitle>
            </CardHeader>
            <CardContent>
              <ul className="space-y-4">
                {(Object.keys(shortcuts) as ShortcutAction[]).map((action) => (
                  <li key={action} className="flex items-center justify-between">
                    <span className="text-sm font-medium">{ACTION_DISPLAY[action]}</span>
                    <div className="relative w-[12rem]">
                      {listeningFor === action ? (
                        <div className="border border-blue-300 rounded-lg text-gray-500 w-full h-[2.5rem] bg-gray-100 flex items-center justify-between px-2 overflow-hidden">
                          <span className="truncate text-sm">
                            {tempShortcut ? parseKeyboardShortcut(tempShortcut) : 'listening...'}
                          </span>
                          <div className="flex items-center gap-1 ml-2">
                            {tempShortcut && (
                              <button
                                type="button"
                                onClick={() => handleSetShortcut(action)}
                                className="text-blue-500 hover:text-blue-600"
                              >
                                <CircleCheck className="h-4 w-4" />
                              </button>
                            )}
                            <button
                              type="button"
                              onClick={handleCancelShortcut}
                              className="text-gray-400 hover:text-gray-500"
                            >
                              <CircleX className="h-4 w-4" />
                            </button>
                          </div>
                        </div>
                      ) : (
                        <Button
                          onClick={() => setListeningFor(action)}
                          className="w-full h-[2.5rem] justify-between overflow-hidden"
                        >
                          <span className="truncate text-sm">
                            {shortcuts[action] ? parseKeyboardShortcut(shortcuts[action]) : 'none'}
                          </span>
                          <span className="ml-2 text-xs text-gray-400">edit</span>
                        </Button>
                      )}
                    </div>
                  </li>
                ))}
              </ul>
            </CardContent>
          </Card>
        </div>
      </DialogContent>
    </Dialog>
  );
}
<|MERGE_RESOLUTION|>--- conflicted
+++ resolved
@@ -540,9 +540,7 @@
     return localSettings.aiUrl;
   };
 
-<<<<<<< HEAD
-
-=======
+
   // Add this function to check the embedded AI status
   const checkEmbeddedAIStatus = useCallback(async () => {
     if (localSettings.embeddedLLM.enabled) {
@@ -569,7 +567,7 @@
 
   // Use the useInterval hook to periodically check the status
   useInterval(checkEmbeddedAIStatus, 10000); // Check every 10 seconds
->>>>>>> 783b58a2
+
 
   return (
     <Dialog
