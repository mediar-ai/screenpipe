import React, { useEffect, useState } from "react";
import { useSettings } from "@/lib/hooks/use-settings";
import { useProfiles } from "@/lib/hooks/use-profiles";
<<<<<<< HEAD
import { parseKeyboardShortcut } from "@/lib/utils";
import { Switch } from "@/components/ui/switch";
import { toast } from "@/components/ui/use-toast";
import { cn } from "@/lib/utils";
import { Pencil } from "lucide-react";
import { invoke } from "@tauri-apps/api/core";
import hotkeys from "hotkeys-js";
import { commands } from "@/types/tauri";

interface ShortcutRowProps {
  shortcut: string;
  title: string;
  description: string;
}

interface ShortcutState {
  isRecording: boolean;
  pressedKeys: string[];
}

const ShortcutSection = () => {
  const { settings, updateSettings } = useSettings();
  const {
    profiles,
    shortcuts,
    updateShortcut: updateProfileShortcut,
  } = useProfiles();

  const [shortcutStates, setShortcutStates] = useState<
    Record<string, ShortcutState>
  >(() => ({
    showScreenpipeShortcut: { isRecording: false, pressedKeys: [] },
    startRecordingShortcut: { isRecording: false, pressedKeys: [] },
    stopRecordingShortcut: { isRecording: false, pressedKeys: [] },
    ...Object.fromEntries(
      profiles.map((profile) => [
        `profile_${profile}`,
        { isRecording: false, pressedKeys: [] },
      ])
    ),
  }));

  const updateShortcut = async (shortcutId: string, keys: string) => {
    try {
      let updatedSettings = { ...settings };
      if (shortcutId.startsWith("profile_")) {
        const profileName = shortcutId.replace("profile_", "");
        updateProfileShortcut({ profile: profileName, shortcut: keys });
      } else {
        const updates: Partial<Settings> = {
          [shortcutId]: keys,
        };
        updatedSettings = { ...settings, ...updates };
        updateSettings(updates);
      }

      // wait 2 seconds to make sure store has synced to disk
      await new Promise((resolve) => setTimeout(resolve, 2000));
      await commands.updateGlobalShortcuts(
        updatedSettings.showScreenpipeShortcut,
        updatedSettings.startRecordingShortcut,
        updatedSettings.stopRecordingShortcut,
        shortcuts
      );

      return true;
    } catch (error) {
      console.error("failed to update shortcut:", error);
      return false;
    }
  };

  const processKeyboardEvent = (event: KeyboardEvent, shortcutKey: string) => {
    event.preventDefault();

    const MODIFIER_KEYS = ["SUPER", "CTRL", "ALT", "SHIFT"] as const;
    const KEY_CODE_MAP: Record<number, string> = {
      91: "SUPER", // Command/Windows key
      93: "SUPER", // Right Command/Windows
      16: "SHIFT",
      17: "CTRL",
      18: "ALT",
    };

    const pressedKeys = hotkeys
      .getPressedKeyCodes()
      .map((code) => KEY_CODE_MAP[code] || String.fromCharCode(code))
      .filter((value, index, self) => self.indexOf(value) === index);

    const modifiers = pressedKeys.filter((k) =>
      MODIFIER_KEYS.includes(k as any)
    );
    const normalKeys = pressedKeys.filter(
      (k) => !MODIFIER_KEYS.includes(k as any)
    );
    const finalKeys = [...modifiers, ...normalKeys];

    setShortcutStates((prev) => ({
      ...prev,
      [shortcutKey]: {
        ...prev[shortcutKey],
        pressedKeys: finalKeys,
      },
    }));

    if (normalKeys.length > 0) {
      handleShortcutUpdate(shortcutKey, finalKeys.join("+"));
    }
  };
=======
import { PipeApi } from "@/lib/api";
import ShortcutRow from "./shortcut-row";

const ShortcutSection = () => {
  const [pipes, setPipes] = useState<{ id: string; source: string }[]>([]);
  const { settings } = useSettings();
  const { profiles, profileShortcuts } = useProfiles();
>>>>>>> 07f372b2

  useEffect(() => {
    const loadPipes = async () => {
      try {
        const pipeApi = new PipeApi();
        const pipeList = await pipeApi.listPipes();
        setPipes(pipeList.map((p) => ({ id: p.id, source: p.source })));
      } catch (error) {
        console.error("failed to load pipes:", error);
      }
    };
    loadPipes();
  }, []);

  return (
    <div className="w-full space-y-6 py-4">
      <h1 className="text-2xl font-bold">shortcuts</h1>

      <div className="space-y-6">
        <ShortcutRow
          type="global"
          shortcut="showScreenpipeShortcut"
          title="toggle screenpipe overlay"
          description="global shortcut to show/hide the main interface"
          value={settings.showScreenpipeShortcut}
        />

        <ShortcutRow
          type="global"
          shortcut="startRecordingShortcut"
          title="start recording"
          description="global shortcut to start screen recording"
          value={settings.startRecordingShortcut}
        />

        <ShortcutRow
          type="global"
          shortcut="stopRecordingShortcut"
          title="stop recording"
          description="global shortcut to stop screen recording"
          value={settings.stopRecordingShortcut}
        />

        {profiles.length > 1 && (
          <>
            <div className="mt-8 mb-4">
              <h2 className="text-lg font-semibold">profile shortcuts</h2>
              <p className="text-sm text-muted-foreground">
                assign shortcuts to quickly switch between profiles
              </p>
            </div>

            {profiles.map((profile) => (
              <ShortcutRow
                key={profile}
                type="profile"
                shortcut={`profile_${profile}`}
                title={`switch to ${profile}`}
                description={`activate ${profile} profile`}
                value={profileShortcuts[profile]}
              />
            ))}
          </>
        )}

        {pipes.length > 0 && (
          <>
            <div className="mt-8 mb-4">
              <h2 className="text-lg font-semibold">pipe shortcuts</h2>
              <p className="text-sm text-muted-foreground">
                assign shortcuts to quickly trigger installed pipes
              </p>
            </div>

            {pipes.map((pipe) => (
              <ShortcutRow
                key={pipe.id}
                type="pipe"
                shortcut={`pipe_${pipe.id}`}
                title={`trigger ${pipe.id} pipe`}
                description={`run pipe ${pipe.id}`}
                value={settings.pipeShortcuts[pipe.id]}
              />
            ))}
          </>
        )}
      </div>
    </div>
  );
};

export default ShortcutSection;<|MERGE_RESOLUTION|>--- conflicted
+++ resolved
@@ -1,117 +1,6 @@
 import React, { useEffect, useState } from "react";
 import { useSettings } from "@/lib/hooks/use-settings";
 import { useProfiles } from "@/lib/hooks/use-profiles";
-<<<<<<< HEAD
-import { parseKeyboardShortcut } from "@/lib/utils";
-import { Switch } from "@/components/ui/switch";
-import { toast } from "@/components/ui/use-toast";
-import { cn } from "@/lib/utils";
-import { Pencil } from "lucide-react";
-import { invoke } from "@tauri-apps/api/core";
-import hotkeys from "hotkeys-js";
-import { commands } from "@/types/tauri";
-
-interface ShortcutRowProps {
-  shortcut: string;
-  title: string;
-  description: string;
-}
-
-interface ShortcutState {
-  isRecording: boolean;
-  pressedKeys: string[];
-}
-
-const ShortcutSection = () => {
-  const { settings, updateSettings } = useSettings();
-  const {
-    profiles,
-    shortcuts,
-    updateShortcut: updateProfileShortcut,
-  } = useProfiles();
-
-  const [shortcutStates, setShortcutStates] = useState<
-    Record<string, ShortcutState>
-  >(() => ({
-    showScreenpipeShortcut: { isRecording: false, pressedKeys: [] },
-    startRecordingShortcut: { isRecording: false, pressedKeys: [] },
-    stopRecordingShortcut: { isRecording: false, pressedKeys: [] },
-    ...Object.fromEntries(
-      profiles.map((profile) => [
-        `profile_${profile}`,
-        { isRecording: false, pressedKeys: [] },
-      ])
-    ),
-  }));
-
-  const updateShortcut = async (shortcutId: string, keys: string) => {
-    try {
-      let updatedSettings = { ...settings };
-      if (shortcutId.startsWith("profile_")) {
-        const profileName = shortcutId.replace("profile_", "");
-        updateProfileShortcut({ profile: profileName, shortcut: keys });
-      } else {
-        const updates: Partial<Settings> = {
-          [shortcutId]: keys,
-        };
-        updatedSettings = { ...settings, ...updates };
-        updateSettings(updates);
-      }
-
-      // wait 2 seconds to make sure store has synced to disk
-      await new Promise((resolve) => setTimeout(resolve, 2000));
-      await commands.updateGlobalShortcuts(
-        updatedSettings.showScreenpipeShortcut,
-        updatedSettings.startRecordingShortcut,
-        updatedSettings.stopRecordingShortcut,
-        shortcuts
-      );
-
-      return true;
-    } catch (error) {
-      console.error("failed to update shortcut:", error);
-      return false;
-    }
-  };
-
-  const processKeyboardEvent = (event: KeyboardEvent, shortcutKey: string) => {
-    event.preventDefault();
-
-    const MODIFIER_KEYS = ["SUPER", "CTRL", "ALT", "SHIFT"] as const;
-    const KEY_CODE_MAP: Record<number, string> = {
-      91: "SUPER", // Command/Windows key
-      93: "SUPER", // Right Command/Windows
-      16: "SHIFT",
-      17: "CTRL",
-      18: "ALT",
-    };
-
-    const pressedKeys = hotkeys
-      .getPressedKeyCodes()
-      .map((code) => KEY_CODE_MAP[code] || String.fromCharCode(code))
-      .filter((value, index, self) => self.indexOf(value) === index);
-
-    const modifiers = pressedKeys.filter((k) =>
-      MODIFIER_KEYS.includes(k as any)
-    );
-    const normalKeys = pressedKeys.filter(
-      (k) => !MODIFIER_KEYS.includes(k as any)
-    );
-    const finalKeys = [...modifiers, ...normalKeys];
-
-    setShortcutStates((prev) => ({
-      ...prev,
-      [shortcutKey]: {
-        ...prev[shortcutKey],
-        pressedKeys: finalKeys,
-      },
-    }));
-
-    if (normalKeys.length > 0) {
-      handleShortcutUpdate(shortcutKey, finalKeys.join("+"));
-    }
-  };
-=======
 import { PipeApi } from "@/lib/api";
 import ShortcutRow from "./shortcut-row";
 
@@ -119,7 +8,6 @@
   const [pipes, setPipes] = useState<{ id: string; source: string }[]>([]);
   const { settings } = useSettings();
   const { profiles, profileShortcuts } = useProfiles();
->>>>>>> 07f372b2
 
   useEffect(() => {
     const loadPipes = async () => {
