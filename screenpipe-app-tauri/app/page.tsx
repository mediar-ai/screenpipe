"use client";

import { Settings } from "@/components/settings";
import { useSettings } from "@/lib/hooks/use-settings";
import {
  Card,
  CardContent,
  CardDescription,
  CardHeader,
  CardTitle,
} from "@/components/ui/card";
import { Skeleton } from "@/components/ui/skeleton";

import React, { useEffect } from "react";
import NotificationHandler from "@/components/notification-handler";
import Header from "@/components/header";
import { usePostHog } from "posthog-js/react";
import { useToast } from "@/components/ui/use-toast";
import Onboarding from "@/components/onboarding";
import { useOnboarding } from "@/lib/hooks/use-onboarding";
import { registerShortcuts } from "@/lib/shortcuts";
import { ChangelogDialog } from "@/components/changelog-dialog";
import { BreakingChangesInstructionsDialog } from "@/components/breaking-changes-instructions-dialog";

import { Button } from "@/components/ui/button";
import { Plus } from "lucide-react";
import { platform } from "@tauri-apps/plugin-os";
import PipeStore from "@/components/pipe-store";
import { listen } from "@tauri-apps/api/event";
import { useProfiles } from "@/lib/hooks/use-profiles";
import { relaunch } from "@tauri-apps/plugin-process";
<<<<<<< HEAD
import { commands } from "@/types/tauri";
=======
import { PipeApi } from "@/lib/api";
>>>>>>> 07f372b2

export default function Home() {
  const { settings } = useSettings();
  const { setActiveProfile } = useProfiles();
  const posthog = usePostHog();
  const { toast } = useToast();
  const { showOnboarding, setShowOnboarding } = useOnboarding();

  useEffect(() => {
    const unlisten = Promise.all([
      listen("shortcut-start-recording", async () => {
        await commands.spawnScreenpipe();

        toast({
          title: "recording started",
          description: "screen recording has been initiated",
        });
      }),

      listen("shortcut-stop-recording", async () => {
        await commands.killAllSreenpipes();

        toast({
          title: "recording stopped",
          description: "screen recording has been stopped",
        });
      }),

      listen<string>("switch-profile", async (event) => {
        const profile = event.payload;
        setActiveProfile(profile);

        toast({
          title: "profile switched",
          description: `switched to ${profile} profile, restarting screenpipe now`,
        });

        await commands.killAllSreenpipes();

        await new Promise((resolve) => setTimeout(resolve, 1000));

        await commands.spawnScreenpipe();

        await new Promise((resolve) => setTimeout(resolve, 1000));
        relaunch();
      }),

      listen<string>('open-pipe', async (event) => {
        const pipeId = event.payload;

        const pipeApi = new PipeApi();
        const pipeList = await pipeApi.listPipes();
        const pipe = pipeList.find(p => p.id === pipeId);
        if (pipe) {
          await invoke("open_pipe_window", {
            port: pipe.port,
            title: pipe.id,
          });
        }
      })

    ]);

    return () => {
      unlisten.then((listeners) => {
        listeners.forEach((unlistenFn) => unlistenFn());
      });
    };
  }, []);

  useEffect(() => {
    if (settings.userId) {
      posthog?.identify(settings.userId, {
        os: platform(),
      });
    }
  }, [settings.userId, posthog]);

  return (
    <div className="flex flex-col items-center flex-1">
      <NotificationHandler />
      {showOnboarding && <Onboarding />}
      <ChangelogDialog />
      <BreakingChangesInstructionsDialog />
      <Header />
      <div className="h-[32px]" />
      <div className=" w-[90%]">
        <PipeStore />
      </div>
    </div>
  );
}<|MERGE_RESOLUTION|>--- conflicted
+++ resolved
@@ -29,11 +29,9 @@
 import { listen } from "@tauri-apps/api/event";
 import { useProfiles } from "@/lib/hooks/use-profiles";
 import { relaunch } from "@tauri-apps/plugin-process";
-<<<<<<< HEAD
 import { commands } from "@/types/tauri";
-=======
 import { PipeApi } from "@/lib/api";
->>>>>>> 07f372b2
+
 
 export default function Home() {
   const { settings } = useSettings();
