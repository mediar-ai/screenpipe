--- conflicted
+++ resolved
@@ -316,18 +316,6 @@
 	}
 
 
-<<<<<<< HEAD
-=======
-	// Setup FFMPEG
-	if (!(await fs.exists(config.ffmpegRealname))) {
-		await $`${wgetPath} --tries=10 --retry-connrefused --waitretry=10 --secure-protocol=auto --no-check-certificate --show-progress ${config.windows.ffmpegUrl} -O ${config.windows.ffmpegName}.7z`
-		await $`'C:\\Program Files\\7-Zip\\7z.exe' x ${config.windows.ffmpegName}.7z`
-		await $`mv ${config.windows.ffmpegName} ${config.ffmpegRealname}`
-		await $`rm -rf ${config.windows.ffmpegName}.7z`
-		await $`mv ${config.ffmpegRealname}/lib/x64/* ${config.ffmpegRealname}/lib/`
-	}
-
->>>>>>> 58390871
 	// Setup Tesseract
 	const tesseractName = 'tesseract-setup'
 	const tesseractUrl = 'https://github.com/UB-Mannheim/tesseract/releases/download/v5.4.0.20240606/tesseract-ocr-w64-setup-5.4.0.20240606.exe'
@@ -491,32 +479,6 @@
 
 		console.log(`screenpipe for ${arch} set up successfully.`);
 	}
-<<<<<<< HEAD
-=======
-
-
-	// Setup FFMPEG
-	if (!(await fs.exists(config.ffmpegRealname))) {
-		await $`wget -nc ${config.macos.ffmpegUrl} -O ${config.macos.ffmpegName}.tar.xz`
-		await $`tar xf ${config.macos.ffmpegName}.tar.xz`
-		await $`mv ${config.macos.ffmpegName} ${config.ffmpegRealname}`
-		await $`rm ${config.macos.ffmpegName}.tar.xz`
-	} else {
-		console.log('FFMPEG already exists');
-	}
-
-	// Move and rename ffmpeg and ffprobe binaries
-	const ffmpegSrc = path.join(cwd, config.ffmpegRealname, 'bin', 'ffmpeg');
-
-	// For x86_64
-	await fs.copyFile(ffmpegSrc, path.join(cwd, 'ffmpeg-x86_64-apple-darwin'));
-
-	// For arm64
-	await fs.copyFile(ffmpegSrc, path.join(cwd, 'ffmpeg-aarch64-apple-darwin'));
-
-	console.log('Moved and renamed ffmpeg binary for externalBin');
-
->>>>>>> 58390871
 }
 
 // Nvidia
