--- conflicted
+++ resolved
@@ -9,219 +9,119 @@
   ],
   prefix: "",
   theme: {
-<<<<<<< HEAD
-  	container: {
-  		center: 'true',
-  		padding: '2rem',
-  		screens: {
-  			'2xl': '1400px'
-  		}
-  	},
-  	extend: {
-  		fontFamily: {
-  			sans: ["var(--font-geist-sans)"],
-  			mono: ["var(--font-geist-mono)"]
-  		},
-  		colors: {
-  			border: 'hsl(var(--border))',
-  			input: 'hsl(var(--input))',
-  			ring: 'hsl(var(--ring))',
-  			background: 'hsl(var(--background))',
-  			foreground: 'hsl(var(--foreground))',
-  			primary: {
-  				DEFAULT: 'hsl(var(--primary))',
-  				foreground: 'hsl(var(--primary-foreground))'
-  			},
-  			secondary: {
-  				DEFAULT: 'hsl(var(--secondary))',
-  				foreground: 'hsl(var(--secondary-foreground))'
-  			},
-  			destructive: {
-  				DEFAULT: 'hsl(var(--destructive))',
-  				foreground: 'hsl(var(--destructive-foreground))'
-  			},
-  			muted: {
-  				DEFAULT: 'hsl(var(--muted))',
-  				foreground: 'hsl(var(--muted-foreground))'
-  			},
-  			accent: {
-  				DEFAULT: 'hsl(var(--accent))',
-  				foreground: 'hsl(var(--accent-foreground))'
-  			},
-  			popover: {
-  				DEFAULT: 'hsl(var(--popover))',
-  				foreground: 'hsl(var(--popover-foreground))'
-  			},
-  			card: {
-  				DEFAULT: 'hsl(var(--card))',
-  				foreground: 'hsl(var(--card-foreground))'
-  			},
-  			'color-1': 'hsl(var(--color-1))',
-  			'color-2': 'hsl(var(--color-2))',
-  			'color-3': 'hsl(var(--color-3))',
-  			'color-4': 'hsl(var(--color-4))',
-  			'color-5': 'hsl(var(--color-5))',
-  			sidebar: {
-  				DEFAULT: 'hsl(var(--sidebar-background))',
-  				foreground: 'hsl(var(--sidebar-foreground))',
-  				primary: 'hsl(var(--sidebar-primary))',
-  				'primary-foreground': 'hsl(var(--sidebar-primary-foreground))',
-  				accent: 'hsl(var(--sidebar-accent))',
-  				'accent-foreground': 'hsl(var(--sidebar-accent-foreground))',
-  				border: 'hsl(var(--sidebar-border))',
-  				ring: 'hsl(var(--sidebar-ring))'
-  			}
-  		},
-  		borderRadius: {
-  			lg: 'var(--radius)',
-  			md: 'calc(var(--radius) - 2px)',
-  			sm: 'calc(var(--radius) - 4px)'
-  		},
-  		keyframes: {
-  			'accordion-down': {
-  				from: {
-  					height: '0'
-  				},
-  				to: {
-  					height: 'var(--radix-accordion-content-height)'
-  				}
-  			},
-  			'accordion-up': {
-  				from: {
-  					height: 'var(--radix-accordion-content-height)'
-  				},
-  				to: {
-  					height: '0'
-  				}
-  			},
-  			pulse: {
-  				'0%, 100%': {
-  					opacity: '1'
-  				},
-  				'50%': {
-  					opacity: '.5'
-  				}
-  			},
-  			rainbow: {
-  				'0%': {
-  					'background-position': '0%'
-  				},
-  				'100%': {
-  					'background-position': '200%'
-  				}
-  			}
-  		},
-  		animation: {
-  			'accordion-down': 'accordion-down 0.2s ease-out',
-  			'accordion-up': 'accordion-up 0.2s ease-out',
-  			pulse: 'pulse 2s cubic-bezier(0.4, 0, 0.6, 1) infinite',
-  			rainbow: 'rainbow var(--speed, 2s) infinite linear'
-  		}
-  	}
-=======
-    container: {
-      center: "true",
-      padding: "2rem",
-      screens: {
-        "2xl": "1400px",
+container: {
+  center: "true",
+  padding: "2rem",
+  screens: {
+    "2xl": "1400px",
+  },
+},
+extend: {
+  fontFamily: {
+    sans: ["var(--font-geist-sans)"],
+    mono: ["var(--font-geist-mono)"],
+  },
+  colors: {
+    border: "hsl(var(--border))",
+    input: "hsl(var(--input))",
+    ring: "hsl(var(--ring))",
+    background: "hsl(var(--background))",
+    foreground: "hsl(var(--foreground))",
+    primary: {
+      DEFAULT: "hsl(var(--primary))",
+      foreground: "hsl(var(--primary-foreground))",
+    },
+    secondary: {
+      DEFAULT: "hsl(var(--secondary))",
+      foreground: "hsl(var(--secondary-foreground))",
+    },
+    destructive: {
+      DEFAULT: "hsl(var(--destructive))",
+      foreground: "hsl(var(--destructive-foreground))",
+    },
+    muted: {
+      DEFAULT: "hsl(var(--muted))",
+      foreground: "hsl(var(--muted-foreground))",
+    },
+    accent: {
+      DEFAULT: "hsl(var(--accent))",
+      foreground: "hsl(var(--accent-foreground))",
+    },
+    popover: {
+      DEFAULT: "hsl(var(--popover))",
+      foreground: "hsl(var(--popover-foreground))",
+    },
+    card: {
+      DEFAULT: "hsl(var(--card))",
+      foreground: "hsl(var(--card-foreground))",
+    },
+    "color-1": "hsl(var(--color-1))",
+    "color-2": "hsl(var(--color-2))",
+    "color-3": "hsl(var(--color-3))",
+    "color-4": "hsl(var(--color-4))",
+    "color-5": "hsl(var(--color-5))",
+    sidebar: {
+      DEFAULT: "hsl(var(--sidebar-background))",
+      foreground: "hsl(var(--sidebar-foreground))",
+      primary: "hsl(var(--sidebar-primary))",
+      "primary-foreground": "hsl(var(--sidebar-primary-foreground))",
+      accent: "hsl(var(--sidebar-accent))",
+      "accent-foreground": "hsl(var(--sidebar-accent-foreground))",
+      border: "hsl(var(--sidebar-border))",
+      ring: "hsl(var(--sidebar-ring))",
+    },
+  },
+  borderRadius: {
+    lg: "var(--radius)",
+    md: "calc(var(--radius) - 2px)",
+    sm: "calc(var(--radius) - 4px)",
+  },
+  keyframes: {
+    blink: {
+      "0%, 100%": { opacity: "1" },
+      "50%": { opacity: "0" },
+    },
+    "accordion-down": {
+      from: {
+        height: "0",
+      },
+      to: {
+        height: "var(--radix-accordion-content-height)",
       },
     },
-    extend: {
-      fontFamily: {
-        sans: ["var(--font-geist-sans)"],
-        mono: ["var(--font-geist-mono)"],
+    "accordion-up": {
+      from: {
+        height: "var(--radix-accordion-content-height)",
       },
-      colors: {
-        border: "hsl(var(--border))",
-        input: "hsl(var(--input))",
-        ring: "hsl(var(--ring))",
-        background: "hsl(var(--background))",
-        foreground: "hsl(var(--foreground))",
-        primary: {
-          DEFAULT: "hsl(var(--primary))",
-          foreground: "hsl(var(--primary-foreground))",
-        },
-        secondary: {
-          DEFAULT: "hsl(var(--secondary))",
-          foreground: "hsl(var(--secondary-foreground))",
-        },
-        destructive: {
-          DEFAULT: "hsl(var(--destructive))",
-          foreground: "hsl(var(--destructive-foreground))",
-        },
-        muted: {
-          DEFAULT: "hsl(var(--muted))",
-          foreground: "hsl(var(--muted-foreground))",
-        },
-        accent: {
-          DEFAULT: "hsl(var(--accent))",
-          foreground: "hsl(var(--accent-foreground))",
-        },
-        popover: {
-          DEFAULT: "hsl(var(--popover))",
-          foreground: "hsl(var(--popover-foreground))",
-        },
-        card: {
-          DEFAULT: "hsl(var(--card))",
-          foreground: "hsl(var(--card-foreground))",
-        },
-        "color-1": "hsl(var(--color-1))",
-        "color-2": "hsl(var(--color-2))",
-        "color-3": "hsl(var(--color-3))",
-        "color-4": "hsl(var(--color-4))",
-        "color-5": "hsl(var(--color-5))",
-      },
-      borderRadius: {
-        lg: "var(--radius)",
-        md: "calc(var(--radius) - 2px)",
-        sm: "calc(var(--radius) - 4px)",
-      },
-      keyframes: {
-        blink: {
-          "0%, 100%": { opacity: "1" },
-          "50%": { opacity: "0" },
-        },
-        "accordion-down": {
-          from: {
-            height: "0",
-          },
-          to: {
-            height: "var(--radix-accordion-content-height)",
-          },
-        },
-        "accordion-up": {
-          from: {
-            height: "var(--radix-accordion-content-height)",
-          },
-          to: {
-            height: "0",
-          },
-        },
-        pulse: {
-          "0%, 100%": {
-            opacity: "1",
-          },
-          "50%": {
-            opacity: ".5",
-          },
-        },
-        rainbow: {
-          "0%": {
-            "background-position": "0%",
-          },
-          "100%": {
-            "background-position": "200%",
-          },
-        },
-      },
-      animation: {
-        "accordion-down": "accordion-down 0.2s ease-out",
-        "accordion-up": "accordion-up 0.2s ease-out",
-        pulse: "pulse 2s cubic-bezier(0.4, 0, 0.6, 1) infinite",
-        rainbow: "rainbow var(--speed, 2s) infinite linear",
+      to: {
+        height: "0",
       },
     },
->>>>>>> 4393ce57
+    pulse: {
+      "0%, 100%": {
+        opacity: "1",
+      },
+      "50%": {
+        opacity: ".5",
+      },
+    },
+    rainbow: {
+      "0%": {
+        "background-position": "0%",
+      },
+      "100%": {
+        "background-position": "200%",
+      },
+    },
+  },
+  animation: {
+    "accordion-down": "accordion-down 0.2s ease-out",
+    "accordion-up": "accordion-up 0.2s ease-out",
+    pulse: "pulse 2s cubic-bezier(0.4, 0, 0.6, 1) infinite",
+    rainbow: "rainbow var(--speed, 2s) infinite linear",
+  },
+}
+
   },
   plugins: [require("tailwindcss-animate"), require("@tailwindcss/typography")],
 };