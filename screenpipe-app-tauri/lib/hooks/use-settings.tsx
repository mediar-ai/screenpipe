import { useState, useEffect } from "react";
import { createStore } from "@tauri-apps/plugin-store";
import { localDataDir, join } from "@tauri-apps/api/path";
import { platform } from "@tauri-apps/plugin-os";
import { Pipe } from "./use-pipes";
import posthog from "posthog-js";
import {Language} from "@/lib/language";

export type VadSensitivity = "low" | "medium" | "high";
export type EmbeddedLLMConfig = {
  enabled: boolean;
  model: string;
  port: number;
};

export interface Settings {
  openaiApiKey: string;
  deepgramApiKey: string;
  isLoading: boolean;
  aiModel: string;
  installedPipes: Pipe[];
  userId: string;
  customPrompt: string;
  devMode: boolean;
  audioTranscriptionEngine: string;
  ocrEngine: string;
  monitorIds: string[];
  audioDevices: string[];
  usePiiRemoval: boolean;
  restartInterval: number;
  port: number;
  dataDir: string;
  disableAudio: boolean;
  ignoredWindows: string[];
  includedWindows: string[];
  aiUrl: string;
  aiMaxContextChars: number;
  fps: number;
  vadSensitivity: VadSensitivity;
  analyticsEnabled: boolean;
  audioChunkDuration: number; // new field
  useChineseMirror: boolean; // Add this line
  embeddedLLM: EmbeddedLLMConfig;
  languages: Language[],
}

const defaultSettings: Settings = {
  openaiApiKey: "",
  deepgramApiKey: "7ed2a159a094337b01fd8178b914b7ae0e77822d", // for now we hardcode our key (dw about using it, we have bunch of credits)
  isLoading: true,
  aiModel: "gpt-4o",
  installedPipes: [],
  userId: "",
  customPrompt: `Rules:
- You can analyze/view/show/access videos to the user by putting .mp4 files in a code block (we'll render it) like this: \`/users/video.mp4\`, use the exact, absolute, file path from file_path property
- Do not try to embed video in links (e.g. [](.mp4) or https://.mp4) instead put the file_path in a code block using backticks
- Do not put video in multiline code block it will not render the video (e.g. \`\`\`bash\n.mp4\`\`\` IS WRONG) instead using inline code block with single backtick
- Always answer my question/intent, do not make up things

`,
  devMode: false,
  audioTranscriptionEngine: "deepgram",
  ocrEngine: "default",
  monitorIds: ["default"],
  audioDevices: ["default"],
  usePiiRemoval: false,
  restartInterval: 0,
  port: 3030,
  dataDir: "default",
  disableAudio: false,
  ignoredWindows: [],
  includedWindows: [],
  aiUrl: "https://api.openai.com/v1",
  aiMaxContextChars: 30000,
  fps: 0.5,
  vadSensitivity: "high",
  analyticsEnabled: true,
  audioChunkDuration: 30, // default to 10 seconds
  useChineseMirror: false, // Add this line
  languages: [],
  embeddedLLM: {
    enabled: false,
    model: "llama3.2:1b-instruct-q4_K_M",
    port: 11438,
  },
};

let store: Awaited<ReturnType<typeof createStore>> | null = null;

export function useSettings() {
  const [settings, setSettings] = useState<Settings>(defaultSettings);

  useEffect(() => {
    posthog.identify(settings.userId);
  }, [settings.userId]);

  // console.log("settings", settings);
  const resetSetting = async (key: keyof Settings) => {
    if (!store) {
      await initStore();
    }

    try {
      const updatedSettings = { ...settings, [key]: defaultSettings[key] };
      setSettings(updatedSettings);
      await store!.set(key, defaultSettings[key]);
      // No need to call save() as we're using autoSave: true
    } catch (error) {
      console.error(`failed to reset setting ${key}:`, error);
      // revert local state if store update fails
      setSettings(settings);
    }
  };

  useEffect(() => {
    const loadSettings = async () => {
      if (!store) {
        await initStore();
      }

      const ocrModel =
        platform() === "macos"
          ? "apple-native"
          : platform() === "windows"
          ? "windows-native"
          : "tesseract";
      try {
        console.log("loading settings", store);
        // no need to call load() as it's done automatically
        const savedKey = (await store!.get<string>("openaiApiKey")) || "";
        const savedDeepgramKey =
          (await store!.get<string>("deepgramApiKey")) ||
          "7ed2a159a094337b01fd8178b914b7ae0e77822d";
        const savedAiModel = (await store!.get<string>("aiModel")) || "gpt-4o";
        const savedInstalledPipes =
          (await store!.get<Pipe[]>("installedPipes")) || [];
        const savedUserId = (await store!.get<string>("userId")) || "";
        const savedCustomPrompt =
          (await store!.get<string>("customPrompt")) || "";
        const savedDevMode = (await store!.get<boolean>("devMode")) || false;
        console.log("savedDevMode", savedDevMode);

        const savedAudioTranscriptionEngine =
          (await store!.get<string>("audioTranscriptionEngine")) || "deepgram";
        const savedOcrEngine =
          (await store!.get<string>("ocrEngine")) || ocrModel;
        const savedMonitorIds = (await store!.get<string[]>("monitorIds")) || [
          "default",
        ];
        const savedAudioDevices = (await store!.get<string[]>(
          "audioDevices"
        )) || ["default"];
        const savedUsePiiRemoval =
          (await store!.get<boolean>("usePiiRemoval")) || false;
        const savedRestartInterval =
          (await store!.get<number>("restartInterval")) || 0;
        const savedPort = (await store!.get<number>("port")) || 3030;
        const savedDataDir = (await store!.get<string>("dataDir")) || "";
        const savedDisableAudio =
          (await store!.get<boolean>("disableAudio")) || false;
        const savedIncludedWindows =
          (await store!.get<string[]>("includedWindows")) || [];
        const savedAiUrl =
          (await store!.get<string>("aiUrl")) || "https://api.openai.com/v1";
        const savedAiMaxContextChars =
          (await store!.get<number>("aiMaxContextChars")) || 30000;
        const savedFps =
          (await store!.get<number>("fps")) ||
          (platform() === "macos" ? 0.2 : 1);
        const savedVadSensitivity =
          (await store!.get<VadSensitivity>("vadSensitivity")) || "high";
        const savedAnalyticsEnabled =
          (await store!.get<boolean>("analyticsEnabled")) || true;
        const savedAudioChunkDuration =
          (await store!.get<number>("audioChunkDuration")) || 30;
        const savedUseChineseMirror =
          (await store!.get<boolean>("useChineseMirror")) || false;
        const savedEmbeddedLLM = (await store!.get<EmbeddedLLMConfig>(
          "embeddedLLM"
        )) || {
          enabled: false,
          model: "llama3.2:1b-instruct-q4_K_M",
          port: 11438,
        };
<<<<<<< HEAD
        const savedLanguages =
            (await store!.get<Language[]>("languages")) || [];
=======
        const currentPlatform = await platform();
        const defaultIgnoredWindows =
          currentPlatform === "macos" // TODO: windows and linux
            ? [
                "bit",
                ".env",
                "Item-0",
                "App Icon Window",
                "Battery",
                "Shortcuts",
                "WiFi",
                "BentoBox",
                "Clock",
                "Dock",
                "DeepL",
              ]
            : [];

        const savedIgnoredWindows = await store!.get<string[]>(
          "ignoredWindows"
        );
        const finalIgnoredWindows =
          savedIgnoredWindows && savedIgnoredWindows.length > 0
            ? savedIgnoredWindows
            : defaultIgnoredWindows;

>>>>>>> fc284181
        setSettings({
          openaiApiKey: savedKey,
          deepgramApiKey: savedDeepgramKey,
          isLoading: false,
          aiModel: savedAiModel,
          installedPipes: savedInstalledPipes,
          userId: savedUserId,
          customPrompt: savedCustomPrompt,
          devMode: savedDevMode,
          audioTranscriptionEngine: savedAudioTranscriptionEngine,
          ocrEngine: savedOcrEngine,
          monitorIds: savedMonitorIds,
          audioDevices: savedAudioDevices,
          usePiiRemoval: savedUsePiiRemoval,
          restartInterval: savedRestartInterval,
          port: savedPort,
          dataDir: savedDataDir,
          disableAudio: savedDisableAudio,
          ignoredWindows: finalIgnoredWindows,
          includedWindows: savedIncludedWindows,
          aiUrl: savedAiUrl,
          aiMaxContextChars: savedAiMaxContextChars,
          fps: savedFps,
          vadSensitivity: savedVadSensitivity,
          analyticsEnabled: savedAnalyticsEnabled,
          audioChunkDuration: savedAudioChunkDuration,
          useChineseMirror: savedUseChineseMirror,
          embeddedLLM: savedEmbeddedLLM,
          languages: savedLanguages,
        });
      } catch (error) {
        console.error("failed to load settings:", error);
        setSettings((prevSettings) => ({ ...prevSettings, isLoading: false }));
      }
    };
    loadSettings();
  }, []);

  const updateSettings = async (newSettings: Partial<Settings>) => {
    if (!store) {
      await initStore();
    }

    try {
      const updatedSettings = { ...settings, ...newSettings };
      setSettings(updatedSettings);

      // update the store for the fields that were changed
      for (const key in newSettings) {
        if (Object.prototype.hasOwnProperty.call(newSettings, key)) {
          await store!.set(key, updatedSettings[key as keyof Settings]);
        }
      }
      await store!.save();
      // no need to call save() as we're using autoSave: true
    } catch (error) {
      console.error("failed to update settings:", error);
      // revert local state if store update fails
      setSettings(settings);
    }
  };

  return { settings, updateSettings, resetSetting };
}

async function initStore() {
  const dataDir = await localDataDir();
  const storePath = await join(dataDir, "screenpipe", "store.bin");
  store = await createStore(storePath);
}<|MERGE_RESOLUTION|>--- conflicted
+++ resolved
@@ -182,10 +182,10 @@
           model: "llama3.2:1b-instruct-q4_K_M",
           port: 11438,
         };
-<<<<<<< HEAD
+
         const savedLanguages =
             (await store!.get<Language[]>("languages")) || [];
-=======
+
         const currentPlatform = await platform();
         const defaultIgnoredWindows =
           currentPlatform === "macos" // TODO: windows and linux
@@ -212,7 +212,6 @@
             ? savedIgnoredWindows
             : defaultIgnoredWindows;
 
->>>>>>> fc284181
         setSettings({
           openaiApiKey: savedKey,
           deepgramApiKey: savedDeepgramKey,
