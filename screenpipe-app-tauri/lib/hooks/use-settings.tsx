--- conflicted
+++ resolved
@@ -53,11 +53,8 @@
   languages: Language[];
   enableBeta: boolean;
   showScreenpipeShortcut: string;
-<<<<<<< HEAD
   recordingShortcut: string;
-=======
   isFirstTimeUser: boolean;
->>>>>>> 783b58a2
 }
 
 const defaultSettings: Settings = {
@@ -102,11 +99,8 @@
   },
   enableBeta: false,
   showScreenpipeShortcut: "Super+Alt+S",
-<<<<<<< HEAD
   recordingShortcut: "Ctrl+Shift+R",
-=======
   isFirstTimeUser: true,
->>>>>>> 783b58a2
 };
 
 let store: Awaited<ReturnType<typeof createStore>> | null = null;
@@ -283,16 +277,16 @@
         const savedShowScreenpipeShortcut =
           (await store!.get<string>("showScreenpipeShortcut")) || "Super+Alt+S";
 
-<<<<<<< HEAD
+
         const savedRecordingShortcut = (await store!.get<string>("recordingShortcut")) || "Ctrl+Shift+R";
-=======
+
         let savedIsFirstTimeUser = await store!.get<boolean>("isFirstTimeUser");
         if (savedIsFirstTimeUser === null) {
           savedIsFirstTimeUser = true;
         }
         const savedAiProviderType =
           (await store!.get<AIProviderType>("aiProviderType")) || "openai";
->>>>>>> 783b58a2
+
 
         setSettings({
           openaiApiKey: savedKey,
@@ -326,11 +320,11 @@
           languages: savedLanguages,
           enableBeta: savedEnableBeta,
           showScreenpipeShortcut: savedShowScreenpipeShortcut,
-<<<<<<< HEAD
+
           recordingShortcut: savedRecordingShortcut,
-=======
+
           isFirstTimeUser: savedIsFirstTimeUser,
->>>>>>> 783b58a2
+
         });
       } catch (error) {
         console.error("failed to load settings:", error);
