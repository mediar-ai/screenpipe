import { homeDir } from "@tauri-apps/api/path";
import { platform } from "@tauri-apps/plugin-os";
import { Pipe } from "./use-pipes";
import { Language } from "@/lib/language";
import {
	action,
	Action,
	persist,
	PersistStorage,
	createContextStore,
} from "easy-peasy";
import { LazyStore, LazyStore as TauriStore } from "@tauri-apps/plugin-store";
import { localDataDir } from "@tauri-apps/api/path";
import { flattenObject, unflattenObject } from "../utils";
import { useEffect } from "react";
import posthog from "posthog-js";
import localforage from "localforage";

export type VadSensitivity = "low" | "medium" | "high";

export type AIProviderType =
	| "native-ollama"
	| "openai"
	| "custom"
	| "embedded"
	| "screenpipe-cloud";

export type EmbeddedLLMConfig = {
	enabled: boolean;
	model: string;
	port: number;
};

export enum Shortcut {
	SHOW_SCREENPIPE = "show_screenpipe",
	START_RECORDING = "start_recording",
	STOP_RECORDING = "stop_recording",
}

export type User = {
	id?: string;
	email?: string;
	name?: string;
	image?: string;
	token?: string;
	clerk_id?: string;
	api_key?: string;
	credits?: {
		amount: number;
	};
	stripe_connected?: boolean;
	stripe_account_status?: "active" | "pending";
	github_username?: string;
	bio?: string;
	website?: string;
	contact?: string;
	cloud_subscribed?: boolean;
};

export type AIPreset = {
	id: string;
	maxContextChars: number;
	url: string;
	model: string;
	defaultPreset: boolean;
	prompt: string;
	//provider: AIProviderType;
} & (
	| {
			provider: "openai";
			apiKey: string;
	  }
	| {
			provider: "native-ollama";
	  }
	| {
			provider: "screenpipe-cloud";
	  }
	| {
			provider: "custom";
			apiKey?: string;
	  }
);

export type Settings = {
  openaiApiKey: string;
	deepgramApiKey: string;
	isLoading: boolean;
	aiModel: string;
	installedPipes: Pipe[];
	userId: string;
	customPrompt: string;
	devMode: boolean;
	audioTranscriptionEngine: string;
	ocrEngine: string;
	monitorIds: string[];
	audioDevices: string[];
	usePiiRemoval: boolean;
	restartInterval: number;
	port: number;
	dataDir: string;
	disableAudio: boolean;
	ignoredWindows: string[];
	includedWindows: string[];
	aiProviderType: AIProviderType;
	aiUrl: string;
	aiMaxContextChars: number;
	fps: number;
	vadSensitivity: VadSensitivity;
	analyticsEnabled: boolean;
	audioChunkDuration: number; // new field
	useChineseMirror: boolean; // Add this line
	embeddedLLM: EmbeddedLLMConfig;
	languages: Language[];
	enableBeta: boolean;
	isFirstTimeUser: boolean;
	autoStartEnabled: boolean;
	enableFrameCache: boolean; // Add this line
	enableUiMonitoring: boolean; // Add this line
	platform: string; // Add this line
	disabledShortcuts: Shortcut[];
	user: User;
	showScreenpipeShortcut: string;
	startRecordingShortcut: string;
	stopRecordingShortcut: string;
	startAudioShortcut: string;
	stopAudioShortcut: string;
	pipeShortcuts: Record<string, string>;
	enableRealtimeAudioTranscription: boolean;
	realtimeAudioTranscriptionEngine: string;
	disableVision: boolean;
	useAllMonitors: boolean;
	aiPresets: AIPreset[];
	enableRealtimeVision: boolean;
	autoUpdatePipes: boolean;
};

export const DEFAULT_PROMPT = `Rules:
- You can analyze/view/show/access videos to the user by putting .mp4 files in a code block (we'll render it) like this: \`/users/video.mp4\`, use the exact, absolute, file path from file_path property
- Do not try to embed video in links (e.g. [](.mp4) or https://.mp4) instead put the file_path in a code block using backticks
- Do not put video in multiline code block it will not render the video (e.g. \`\`\`bash\n.mp4\`\`\` IS WRONG) instead using inline code block with single backtick
- Always answer my question/intent, do not make up things
`;

const DEFAULT_SETTINGS: Settings = {
	aiPresets: [],
	openaiApiKey: "",
	deepgramApiKey: "", // for now we hardcode our key (dw about using it, we have bunch of credits)
	isLoading: true,
	aiModel: "gpt-4o",
	installedPipes: [],
	userId: "",
	customPrompt: `Rules:
- You can analyze/view/show/access videos to the user by putting .mp4 files in a code block (we'll render it) like this: \`/users/video.mp4\`, use the exact, absolute, file path from file_path property
- Do not try to embed video in links (e.g. [](.mp4) or https://.mp4) instead put the file_path in a code block using backticks
- Do not put video in multiline code block it will not render the video (e.g. \`\`\`bash\n.mp4\`\`\` IS WRONG) instead using inline code block with single backtick
- Always answer my question/intent, do not make up things
`,
	devMode: false,
	audioTranscriptionEngine: "whisper-large-v3-turbo",
	ocrEngine: "default",
	monitorIds: ["default"],
	audioDevices: ["default"],
	usePiiRemoval: false,
	restartInterval: 0,
	port: 3030,
	dataDir: "default",
	disableAudio: false,
	ignoredWindows: [],
	includedWindows: [],
	aiProviderType: "openai",
	aiUrl: "https://api.openai.com/v1",
	aiMaxContextChars: 512000,
	fps: 0.5,
	vadSensitivity: "high",
	analyticsEnabled: true,
	audioChunkDuration: 30, // default to 10 seconds
	useChineseMirror: false, // Add this line
	languages: [],
	embeddedLLM: {
		enabled: false,
		model: "llama3.2:1b-instruct-q4_K_M",
		port: 11434,
	},
	enableBeta: false,
	isFirstTimeUser: true,
	autoStartEnabled: true,
	enableFrameCache: true, // Add this line
	enableUiMonitoring: false, // Change from true to false
	platform: "unknown", // Add this line
	disabledShortcuts: [],
	user: {},
	showScreenpipeShortcut: "Super+Alt+S",
	startRecordingShortcut: "Super+Alt+R",
	stopRecordingShortcut: "Super+Alt+X",
	startAudioShortcut: "",
	stopAudioShortcut: "",
	pipeShortcuts: {},
<<<<<<< HEAD
	enableRealtimeAudioTranscription: true,
 	realtimeAudioTranscriptionEngine: "deepgram",
=======
	enableRealtimeAudioTranscription: false,
	realtimeAudioTranscriptionEngine: "deepgram",
>>>>>>> 97255c25
	disableVision: false,
	useAllMonitors: false,
	enableRealtimeVision: false,
	autoUpdatePipes: false, // Default to false for auto-updating pipes
};

const DEFAULT_IGNORED_WINDOWS_IN_ALL_OS = [
	"bit",
	"VPN",
	"Trash",
	"Private",
	"Incognito",
	"Wallpaper",
	"Settings",
	"Keepass",
	"Recorder",
	"Vaults",
	"OBS Studio",
	"screenpipe",
];

const DEFAULT_IGNORED_WINDOWS_PER_OS: Record<string, string[]> = {
	macos: [
		".env",
		"Item-0",
		"App Icon Window",
		"Battery",
		"Shortcuts",
		"WiFi",
		"BentoBox",
		"Clock",
		"Dock",
		"DeepL",
		"Control Center",
	],
	windows: ["Nvidia", "Control Panel", "System Properties"],
	linux: ["Info center", "Discover", "Parted"],
};

// Model definition
export interface StoreModel {
	settings: Settings;
	setSettings: Action<StoreModel, Partial<Settings>>;
	resetSettings: Action<StoreModel>;
	resetSetting: Action<StoreModel, keyof Settings>;
}

export function createDefaultSettingsObject(): Settings {
	let defaultSettings = { ...DEFAULT_SETTINGS };
	try {
		const currentPlatform = platform();

		const ocrModel =
			currentPlatform === "macos"
				? "apple-native"
				: currentPlatform === "windows"
					? "windows-native"
					: "tesseract";

		defaultSettings.ocrEngine = ocrModel;
		defaultSettings.fps = currentPlatform === "macos" ? 0.5 : 1;
		defaultSettings.platform = currentPlatform;

		defaultSettings.ignoredWindows = [
			...DEFAULT_IGNORED_WINDOWS_IN_ALL_OS,
			...(DEFAULT_IGNORED_WINDOWS_PER_OS[currentPlatform] ?? []),
		];

		return defaultSettings;
	} catch (e) {
		return DEFAULT_SETTINGS;
	}
}

// Create a singleton store instance
let storePromise: Promise<LazyStore> | null = null;

/**
 * @warning Do not change autoSave to true, it causes race conditions
 */
export const getStore = async () => {
	if (!storePromise) {
		storePromise = (async () => {
			const dir = await localDataDir();
			const profilesStore = new TauriStore(`${dir}/screenpipe/profiles.bin`, {
				autoSave: false,
			});
			const activeProfile =
				(await profilesStore.get("activeProfile")) || "default";
			const file =
				activeProfile === "default"
					? `store.bin`
					: `store-${activeProfile}.bin`;
			console.log("activeProfile", activeProfile, file);
			return new TauriStore(`${dir}/screenpipe/${file}`, {
				autoSave: false,
			});
		})();
	}
	return storePromise;
};

const tauriStorage: PersistStorage = {
	getItem: async (_key: string) => {
		const tauriStore = await getStore();
		const allKeys = await tauriStore.keys();
		const values: Record<string, any> = {};

		for (const k of allKeys) {
			values[k] = await tauriStore.get(k);
		}

		return { settings: unflattenObject(values) };
	},
	setItem: async (_key: string, value: any) => {
		const tauriStore = await getStore();

		delete value.settings.customSettings;
		const flattenedValue = flattenObject(value.settings);

		// Only delete keys that are present in the new settings
		for (const key of Object.keys(flattenedValue)) {
			await tauriStore.delete(key);
		}

		// Set new flattened values
		for (const [key, val] of Object.entries(flattenedValue)) {
			if (!key || !key.length) continue;
			const defaultValue =
				key in DEFAULT_SETTINGS ? DEFAULT_SETTINGS[key as keyof Settings] : "";
			await tauriStore.set(key, val === undefined ? defaultValue : val);
		}

		await tauriStore.save();
	},
	removeItem: async (_key: string) => {
		const tauriStore = await getStore();
		const keys = await tauriStore.keys();
		for (const key of keys) {
			await tauriStore.delete(key);
		}
		await tauriStore.save();
	},
};

export const store = createContextStore<StoreModel>(
	persist(
		{
			settings: createDefaultSettingsObject(),
			setSettings: action((state, payload) => {
				console.log(state, payload);
				state.settings = {
					...state.settings,
					...payload,
				};
			}),
			resetSettings: action((state) => {
				state.settings = createDefaultSettingsObject();
			}),
			resetSetting: action((state, key) => {
				const defaultValue = createDefaultSettingsObject()[key];
				(state.settings as any)[key] = defaultValue;
			}),
		},
		{
			storage: tauriStorage,
			mergeStrategy: "mergeDeep",
		},
	),
);

export function useSettings() {
	const settings = store.useStoreState((state) => state.settings);
	const setSettings = store.useStoreActions((actions) => actions.setSettings);
	const resetSettings = store.useStoreActions(
		(actions) => actions.resetSettings,
	);
	const resetSetting = store.useStoreActions((actions) => actions.resetSetting);

	useEffect(() => {
		if (settings.user?.id) {
			posthog.identify(settings.user?.id, {
				email: settings.user?.email,
				name: settings.user?.name,
				github_username: settings.user?.github_username,
				website: settings.user?.website,
				contact: settings.user?.contact,
			});
		}
	}, [settings.user?.id]);

	const getDataDir = async () => {
		const homeDirPath = await homeDir();

		if (
			settings.dataDir !== "default" &&
			settings.dataDir &&
			settings.dataDir !== ""
		)
			return settings.dataDir;

		let p = "macos";
		try {
			p = platform();
		} catch (e) {}

		return p === "macos" || p === "linux"
			? `${homeDirPath}/.screenpipe`
			: `${homeDirPath}\\.screenpipe`;
	};

	const loadUser = async (token: string, forceReload = false) => {
		try {
			// try to get from cache first (unless force reload)
			const cacheKey = `user_data_${token}`;
			if (!forceReload) {
				const cached = await localforage.getItem<{
					data: User;
					timestamp: number;
				}>(cacheKey);

				// use cache if less than 30s old
				if (cached && Date.now() - cached.timestamp < 30000) {
					setSettings({
						user: cached.data,
					});
					return;
				}
			}

			const response = await fetch(`https://screenpi.pe/api/user`, {
				method: "POST",
				headers: {
					"Content-Type": "application/json",
				},
				body: JSON.stringify({ token }),
			});

			if (!response.ok) {
				throw new Error("failed to verify token");
			}

			const data = await response.json();
			const userData = {
				...data.user,
			} as User;

			// if user was not logged in, send posthog event app_login with email
			if (!settings.user?.id) {
				posthog.capture("app_login", {
					email: userData.email,
				});
			}

			// cache the result
			await localforage.setItem(cacheKey, {
				data: userData,
				timestamp: Date.now(),
			});

			setSettings({
				user: userData,
			});
		} catch (err) {
			console.error("failed to load user:", err);
			throw err;
		}
	};

	const reloadStore = async () => {
		const store = await getStore();
		await store.reload();

		const allKeys = await store.keys();
		const values: Record<string, any> = {};

		for (const k of allKeys) {
			values[k] = await store.get(k);
		}

		setSettings(unflattenObject(values));
	};

	return {
		settings,
		updateSettings: setSettings,
		resetSettings,
		reloadStore,
		loadUser,
		resetSetting,
		getDataDir,
	};
}<|MERGE_RESOLUTION|>--- conflicted
+++ resolved
@@ -83,7 +83,7 @@
 );
 
 export type Settings = {
-  openaiApiKey: string;
+	openaiApiKey: string;
 	deepgramApiKey: string;
 	isLoading: boolean;
 	aiModel: string;
@@ -196,13 +196,8 @@
 	startAudioShortcut: "",
 	stopAudioShortcut: "",
 	pipeShortcuts: {},
-<<<<<<< HEAD
-	enableRealtimeAudioTranscription: true,
- 	realtimeAudioTranscriptionEngine: "deepgram",
-=======
 	enableRealtimeAudioTranscription: false,
 	realtimeAudioTranscriptionEngine: "deepgram",
->>>>>>> 97255c25
 	disableVision: false,
 	useAllMonitors: false,
 	enableRealtimeVision: false,
