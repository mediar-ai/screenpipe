--- conflicted
+++ resolved
@@ -3,11 +3,11 @@
 import { Pipe } from "./use-pipes";
 import { Language } from "@/lib/language";
 import {
-  action,
-  Action,
-  persist,
-  PersistStorage,
-  createContextStore,
+	action,
+	Action,
+	persist,
+	PersistStorage,
+	createContextStore,
 } from "easy-peasy";
 import { LazyStore, LazyStore as TauriStore } from "@tauri-apps/plugin-store";
 import { localDataDir } from "@tauri-apps/api/path";
@@ -19,122 +19,119 @@
 export type VadSensitivity = "low" | "medium" | "high";
 
 export type AIProviderType =
-  | "native-ollama"
-  | "openai"
-  | "custom"
-  | "embedded"
-  | "screenpipe-cloud";
+	| "native-ollama"
+	| "openai"
+	| "custom"
+	| "embedded"
+	| "screenpipe-cloud";
 
 export type EmbeddedLLMConfig = {
-  enabled: boolean;
-  model: string;
-  port: number;
+	enabled: boolean;
+	model: string;
+	port: number;
 };
 
 export enum Shortcut {
-  SHOW_SCREENPIPE = "show_screenpipe",
-  START_RECORDING = "start_recording",
-  STOP_RECORDING = "stop_recording",
+	SHOW_SCREENPIPE = "show_screenpipe",
+	START_RECORDING = "start_recording",
+	STOP_RECORDING = "stop_recording",
 }
 
 export type User = {
-  id?: string;
-  email?: string;
-  name?: string;
-  image?: string;
-  token?: string;
-  clerk_id?: string;
-  api_key?: string;
-  credits?: {
-    amount: number;
-  };
-  stripe_connected?: boolean;
-  stripe_account_status?: "active" | "pending";
-  github_username?: string;
-  bio?: string;
-  website?: string;
-  contact?: string;
-  cloud_subscribed?: boolean;
+	id?: string;
+	email?: string;
+	name?: string;
+	image?: string;
+	token?: string;
+	clerk_id?: string;
+	api_key?: string;
+	credits?: {
+		amount: number;
+	};
+	stripe_connected?: boolean;
+	stripe_account_status?: "active" | "pending";
+	github_username?: string;
+	bio?: string;
+	website?: string;
+	contact?: string;
+	cloud_subscribed?: boolean;
 };
 
 export type AIPreset = {
-  id: string;
-  maxContextChars: number;
-  url: string;
-  model: string;
-  defaultPreset: boolean;
-  prompt: string;
-  //provider: AIProviderType;
+	id: string;
+	maxContextChars: number;
+	url: string;
+	model: string;
+	defaultPreset: boolean;
+	prompt: string;
+	//provider: AIProviderType;
 } & (
-    | {
-      provider: "openai";
-      apiKey: string;
-    }
-    | {
-      provider: "native-ollama";
-    }
-    | {
-      provider: "screenpipe-cloud";
-    }
-    | {
-      provider: "custom";
-      apiKey?: string;
-    }
-  );
+	| {
+			provider: "openai";
+			apiKey: string;
+	  }
+	| {
+			provider: "native-ollama";
+	  }
+	| {
+			provider: "screenpipe-cloud";
+	  }
+	| {
+			provider: "custom";
+			apiKey?: string;
+	  }
+);
 
 export type Settings = {
-  openaiApiKey: string;
-  deepgramApiKey: string;
-  isLoading: boolean;
-  aiModel: string;
-  installedPipes: Pipe[];
-  userId: string;
-  customPrompt: string;
-  devMode: boolean;
-  audioTranscriptionEngine: string;
-  ocrEngine: string;
-  monitorIds: string[];
-  audioDevices: string[];
-  usePiiRemoval: boolean;
-  restartInterval: number;
-  port: number;
-  dataDir: string;
-  disableAudio: boolean;
-  ignoredWindows: string[];
-  includedWindows: string[];
-  aiProviderType: AIProviderType;
-  aiUrl: string;
-  aiMaxContextChars: number;
-  fps: number;
-  vadSensitivity: VadSensitivity;
-  analyticsEnabled: boolean;
-  audioChunkDuration: number; // new field
-  useChineseMirror: boolean; // Add this line
-  embeddedLLM: EmbeddedLLMConfig;
-  languages: Language[];
-  enableBeta: boolean;
-  isFirstTimeUser: boolean;
-  autoStartEnabled: boolean;
-  enableFrameCache: boolean; // Add this line
-  enableUiMonitoring: boolean; // Add this line
-  platform: string; // Add this line
-  disabledShortcuts: Shortcut[];
-  user: User;
-  showScreenpipeShortcut: string;
-  startRecordingShortcut: string;
-  stopRecordingShortcut: string;
-  startAudioShortcut: string;
-  stopAudioShortcut: string;
-  pipeShortcuts: Record<string, string>;
-  enableRealtimeAudioTranscription: boolean;
-  realtimeAudioTranscriptionEngine: string;
-  disableVision: boolean;
-  useAllMonitors: boolean;
-<<<<<<< HEAD
-  aiPresets: AIPreset[];
-=======
-  enableRealtimeVision: boolean;
->>>>>>> b24c5de1
+	openaiApiKey: string;
+	deepgramApiKey: string;
+	isLoading: boolean;
+	aiModel: string;
+	installedPipes: Pipe[];
+	userId: string;
+	customPrompt: string;
+	devMode: boolean;
+	audioTranscriptionEngine: string;
+	ocrEngine: string;
+	monitorIds: string[];
+	audioDevices: string[];
+	usePiiRemoval: boolean;
+	restartInterval: number;
+	port: number;
+	dataDir: string;
+	disableAudio: boolean;
+	ignoredWindows: string[];
+	includedWindows: string[];
+	aiProviderType: AIProviderType;
+	aiUrl: string;
+	aiMaxContextChars: number;
+	fps: number;
+	vadSensitivity: VadSensitivity;
+	analyticsEnabled: boolean;
+	audioChunkDuration: number; // new field
+	useChineseMirror: boolean; // Add this line
+	embeddedLLM: EmbeddedLLMConfig;
+	languages: Language[];
+	enableBeta: boolean;
+	isFirstTimeUser: boolean;
+	autoStartEnabled: boolean;
+	enableFrameCache: boolean; // Add this line
+	enableUiMonitoring: boolean; // Add this line
+	platform: string; // Add this line
+	disabledShortcuts: Shortcut[];
+	user: User;
+	showScreenpipeShortcut: string;
+	startRecordingShortcut: string;
+	stopRecordingShortcut: string;
+	startAudioShortcut: string;
+	stopAudioShortcut: string;
+	pipeShortcuts: Record<string, string>;
+	enableRealtimeAudioTranscription: boolean;
+	realtimeAudioTranscriptionEngine: string;
+	disableVision: boolean;
+	useAllMonitors: boolean;
+	aiPresets: AIPreset[];
+	enableRealtimeVision: boolean;
 };
 
 export const DEFAULT_PROMPT = `Rules:
@@ -145,132 +142,132 @@
 `;
 
 const DEFAULT_SETTINGS: Settings = {
-  aiPresets: [],
-  openaiApiKey: "",
-  deepgramApiKey: "", // for now we hardcode our key (dw about using it, we have bunch of credits)
-  isLoading: true,
-  aiModel: "gpt-4o",
-  installedPipes: [],
-  userId: "",
-  customPrompt: `Rules:
+	aiPresets: [],
+	openaiApiKey: "",
+	deepgramApiKey: "", // for now we hardcode our key (dw about using it, we have bunch of credits)
+	isLoading: true,
+	aiModel: "gpt-4o",
+	installedPipes: [],
+	userId: "",
+	customPrompt: `Rules:
 - You can analyze/view/show/access videos to the user by putting .mp4 files in a code block (we'll render it) like this: \`/users/video.mp4\`, use the exact, absolute, file path from file_path property
 - Do not try to embed video in links (e.g. [](.mp4) or https://.mp4) instead put the file_path in a code block using backticks
 - Do not put video in multiline code block it will not render the video (e.g. \`\`\`bash\n.mp4\`\`\` IS WRONG) instead using inline code block with single backtick
 - Always answer my question/intent, do not make up things
 `,
-  devMode: false,
-  audioTranscriptionEngine: "deepgram",
-  ocrEngine: "default",
-  monitorIds: ["default"],
-  audioDevices: ["default"],
-  usePiiRemoval: false,
-  restartInterval: 0,
-  port: 3030,
-  dataDir: "default",
-  disableAudio: false,
-  ignoredWindows: [],
-  includedWindows: [],
-  aiProviderType: "openai",
-  aiUrl: "https://api.openai.com/v1",
-  aiMaxContextChars: 512000,
-  fps: 0.5,
-  vadSensitivity: "high",
-  analyticsEnabled: true,
-  audioChunkDuration: 30, // default to 10 seconds
-  useChineseMirror: false, // Add this line
-  languages: [],
-  embeddedLLM: {
-    enabled: false,
-    model: "llama3.2:1b-instruct-q4_K_M",
-    port: 11434,
-  },
-  enableBeta: false,
-  isFirstTimeUser: true,
-  autoStartEnabled: true,
-  enableFrameCache: true, // Add this line
-  enableUiMonitoring: false, // Change from true to false
-  platform: "unknown", // Add this line
-  disabledShortcuts: [],
-  user: {},
-  showScreenpipeShortcut: "Super+Alt+S",
-  startRecordingShortcut: "Super+Alt+R",
-  stopRecordingShortcut: "Super+Alt+X",
-  startAudioShortcut: "",
-  stopAudioShortcut: "",
-  pipeShortcuts: {},
-  enableRealtimeAudioTranscription: false,
-  realtimeAudioTranscriptionEngine: "whisper-large-v3-turbo",
-  disableVision: false,
-  useAllMonitors: false,
-  enableRealtimeVision: false,
+	devMode: false,
+	audioTranscriptionEngine: "deepgram",
+	ocrEngine: "default",
+	monitorIds: ["default"],
+	audioDevices: ["default"],
+	usePiiRemoval: false,
+	restartInterval: 0,
+	port: 3030,
+	dataDir: "default",
+	disableAudio: false,
+	ignoredWindows: [],
+	includedWindows: [],
+	aiProviderType: "openai",
+	aiUrl: "https://api.openai.com/v1",
+	aiMaxContextChars: 512000,
+	fps: 0.5,
+	vadSensitivity: "high",
+	analyticsEnabled: true,
+	audioChunkDuration: 30, // default to 10 seconds
+	useChineseMirror: false, // Add this line
+	languages: [],
+	embeddedLLM: {
+		enabled: false,
+		model: "llama3.2:1b-instruct-q4_K_M",
+		port: 11434,
+	},
+	enableBeta: false,
+	isFirstTimeUser: true,
+	autoStartEnabled: true,
+	enableFrameCache: true, // Add this line
+	enableUiMonitoring: false, // Change from true to false
+	platform: "unknown", // Add this line
+	disabledShortcuts: [],
+	user: {},
+	showScreenpipeShortcut: "Super+Alt+S",
+	startRecordingShortcut: "Super+Alt+R",
+	stopRecordingShortcut: "Super+Alt+X",
+	startAudioShortcut: "",
+	stopAudioShortcut: "",
+	pipeShortcuts: {},
+	enableRealtimeAudioTranscription: false,
+	realtimeAudioTranscriptionEngine: "whisper-large-v3-turbo",
+	disableVision: false,
+	useAllMonitors: false,
+	enableRealtimeVision: false,
 };
 
 const DEFAULT_IGNORED_WINDOWS_IN_ALL_OS = [
-  "bit",
-  "VPN",
-  "Trash",
-  "Private",
-  "Incognito",
-  "Wallpaper",
-  "Settings",
-  "Keepass",
-  "Recorder",
-  "Vaults",
-  "OBS Studio",
-  "screenpipe",
+	"bit",
+	"VPN",
+	"Trash",
+	"Private",
+	"Incognito",
+	"Wallpaper",
+	"Settings",
+	"Keepass",
+	"Recorder",
+	"Vaults",
+	"OBS Studio",
+	"screenpipe",
 ];
 
 const DEFAULT_IGNORED_WINDOWS_PER_OS: Record<string, string[]> = {
-  macos: [
-    ".env",
-    "Item-0",
-    "App Icon Window",
-    "Battery",
-    "Shortcuts",
-    "WiFi",
-    "BentoBox",
-    "Clock",
-    "Dock",
-    "DeepL",
-    "Control Center",
-  ],
-  windows: ["Nvidia", "Control Panel", "System Properties"],
-  linux: ["Info center", "Discover", "Parted"],
+	macos: [
+		".env",
+		"Item-0",
+		"App Icon Window",
+		"Battery",
+		"Shortcuts",
+		"WiFi",
+		"BentoBox",
+		"Clock",
+		"Dock",
+		"DeepL",
+		"Control Center",
+	],
+	windows: ["Nvidia", "Control Panel", "System Properties"],
+	linux: ["Info center", "Discover", "Parted"],
 };
 
 // Model definition
 export interface StoreModel {
-  settings: Settings;
-  setSettings: Action<StoreModel, Partial<Settings>>;
-  resetSettings: Action<StoreModel>;
-  resetSetting: Action<StoreModel, keyof Settings>;
+	settings: Settings;
+	setSettings: Action<StoreModel, Partial<Settings>>;
+	resetSettings: Action<StoreModel>;
+	resetSetting: Action<StoreModel, keyof Settings>;
 }
 
 export function createDefaultSettingsObject(): Settings {
-  let defaultSettings = { ...DEFAULT_SETTINGS };
-  try {
-    const currentPlatform = platform();
-
-    const ocrModel =
-      currentPlatform === "macos"
-        ? "apple-native"
-        : currentPlatform === "windows"
-          ? "windows-native"
-          : "tesseract";
-
-    defaultSettings.ocrEngine = ocrModel;
-    defaultSettings.fps = currentPlatform === "macos" ? 0.5 : 1;
-    defaultSettings.platform = currentPlatform;
-
-    defaultSettings.ignoredWindows = [
-      ...DEFAULT_IGNORED_WINDOWS_IN_ALL_OS,
-      ...(DEFAULT_IGNORED_WINDOWS_PER_OS[currentPlatform] ?? []),
-    ];
-
-    return defaultSettings;
-  } catch (e) {
-    return DEFAULT_SETTINGS;
-  }
+	let defaultSettings = { ...DEFAULT_SETTINGS };
+	try {
+		const currentPlatform = platform();
+
+		const ocrModel =
+			currentPlatform === "macos"
+				? "apple-native"
+				: currentPlatform === "windows"
+					? "windows-native"
+					: "tesseract";
+
+		defaultSettings.ocrEngine = ocrModel;
+		defaultSettings.fps = currentPlatform === "macos" ? 0.5 : 1;
+		defaultSettings.platform = currentPlatform;
+
+		defaultSettings.ignoredWindows = [
+			...DEFAULT_IGNORED_WINDOWS_IN_ALL_OS,
+			...(DEFAULT_IGNORED_WINDOWS_PER_OS[currentPlatform] ?? []),
+		];
+
+		return defaultSettings;
+	} catch (e) {
+		return DEFAULT_SETTINGS;
+	}
 }
 
 // Create a singleton store instance
@@ -280,212 +277,212 @@
  * @warning Do not change autoSave to true, it causes race conditions
  */
 export const getStore = async () => {
-  if (!storePromise) {
-    storePromise = (async () => {
-      const dir = await localDataDir();
-      const profilesStore = new TauriStore(`${dir}/screenpipe/profiles.bin`, {
-        autoSave: false,
-      });
-      const activeProfile =
-        (await profilesStore.get("activeProfile")) || "default";
-      const file =
-        activeProfile === "default"
-          ? `store.bin`
-          : `store-${activeProfile}.bin`;
-      console.log("activeProfile", activeProfile, file);
-      return new TauriStore(`${dir}/screenpipe/${file}`, {
-        autoSave: false,
-      });
-    })();
-  }
-  return storePromise;
+	if (!storePromise) {
+		storePromise = (async () => {
+			const dir = await localDataDir();
+			const profilesStore = new TauriStore(`${dir}/screenpipe/profiles.bin`, {
+				autoSave: false,
+			});
+			const activeProfile =
+				(await profilesStore.get("activeProfile")) || "default";
+			const file =
+				activeProfile === "default"
+					? `store.bin`
+					: `store-${activeProfile}.bin`;
+			console.log("activeProfile", activeProfile, file);
+			return new TauriStore(`${dir}/screenpipe/${file}`, {
+				autoSave: false,
+			});
+		})();
+	}
+	return storePromise;
 };
 
 const tauriStorage: PersistStorage = {
-  getItem: async (_key: string) => {
-    const tauriStore = await getStore();
-    const allKeys = await tauriStore.keys();
-    const values: Record<string, any> = {};
-
-    for (const k of allKeys) {
-      values[k] = await tauriStore.get(k);
-    }
-
-    return { settings: unflattenObject(values) };
-  },
-  setItem: async (_key: string, value: any) => {
-    const tauriStore = await getStore();
-
-    delete value.settings.customSettings;
-    const flattenedValue = flattenObject(value.settings);
-
-    // Only delete keys that are present in the new settings
-    for (const key of Object.keys(flattenedValue)) {
-      await tauriStore.delete(key);
-    }
-
-    // Set new flattened values
-    for (const [key, val] of Object.entries(flattenedValue)) {
-      await tauriStore.set(key, val);
-    }
-
-    await tauriStore.save();
-  },
-  removeItem: async (_key: string) => {
-    const tauriStore = await getStore();
-    const keys = await tauriStore.keys();
-    for (const key of keys) {
-      await tauriStore.delete(key);
-    }
-    await tauriStore.save();
-  },
+	getItem: async (_key: string) => {
+		const tauriStore = await getStore();
+		const allKeys = await tauriStore.keys();
+		const values: Record<string, any> = {};
+
+		for (const k of allKeys) {
+			values[k] = await tauriStore.get(k);
+		}
+
+		return { settings: unflattenObject(values) };
+	},
+	setItem: async (_key: string, value: any) => {
+		const tauriStore = await getStore();
+
+		delete value.settings.customSettings;
+		const flattenedValue = flattenObject(value.settings);
+
+		// Only delete keys that are present in the new settings
+		for (const key of Object.keys(flattenedValue)) {
+			await tauriStore.delete(key);
+		}
+
+		// Set new flattened values
+		for (const [key, val] of Object.entries(flattenedValue)) {
+			await tauriStore.set(key, val);
+		}
+
+		await tauriStore.save();
+	},
+	removeItem: async (_key: string) => {
+		const tauriStore = await getStore();
+		const keys = await tauriStore.keys();
+		for (const key of keys) {
+			await tauriStore.delete(key);
+		}
+		await tauriStore.save();
+	},
 };
 
 export const store = createContextStore<StoreModel>(
-  persist(
-    {
-      settings: createDefaultSettingsObject(),
-      setSettings: action((state, payload) => {
-        console.log(state, payload);
-        state.settings = {
-          ...state.settings,
-          ...payload,
-        };
-      }),
-      resetSettings: action((state) => {
-        state.settings = createDefaultSettingsObject();
-      }),
-      resetSetting: action((state, key) => {
-        const defaultValue = createDefaultSettingsObject()[key];
-        (state.settings as any)[key] = defaultValue;
-      }),
-    },
-    {
-      storage: tauriStorage,
-      mergeStrategy: "mergeDeep",
-    },
-  ),
+	persist(
+		{
+			settings: createDefaultSettingsObject(),
+			setSettings: action((state, payload) => {
+				console.log(state, payload);
+				state.settings = {
+					...state.settings,
+					...payload,
+				};
+			}),
+			resetSettings: action((state) => {
+				state.settings = createDefaultSettingsObject();
+			}),
+			resetSetting: action((state, key) => {
+				const defaultValue = createDefaultSettingsObject()[key];
+				(state.settings as any)[key] = defaultValue;
+			}),
+		},
+		{
+			storage: tauriStorage,
+			mergeStrategy: "mergeDeep",
+		},
+	),
 );
 
 export function useSettings() {
-  const settings = store.useStoreState((state) => state.settings);
-  const setSettings = store.useStoreActions((actions) => actions.setSettings);
-  const resetSettings = store.useStoreActions(
-    (actions) => actions.resetSettings,
-  );
-  const resetSetting = store.useStoreActions((actions) => actions.resetSetting);
-
-  useEffect(() => {
-    if (settings.user?.id) {
-      posthog.identify(settings.user?.id, {
-        email: settings.user?.email,
-        name: settings.user?.name,
-        github_username: settings.user?.github_username,
-        website: settings.user?.website,
-        contact: settings.user?.contact,
-      });
-    }
-  }, [settings.user?.id]);
-
-  const getDataDir = async () => {
-    const homeDirPath = await homeDir();
-
-    if (
-      settings.dataDir !== "default" &&
-      settings.dataDir &&
-      settings.dataDir !== ""
-    )
-      return settings.dataDir;
-
-    let p = "macos";
-    try {
-      p = platform();
-    } catch (e) { }
-
-    return p === "macos" || p === "linux"
-      ? `${homeDirPath}/.screenpipe`
-      : `${homeDirPath}\\.screenpipe`;
-  };
-
-  const loadUser = async (token: string, forceReload = false) => {
-    try {
-      // try to get from cache first (unless force reload)
-      const cacheKey = `user_data_${token}`;
-      if (!forceReload) {
-        const cached = await localforage.getItem<{
-          data: User;
-          timestamp: number;
-        }>(cacheKey);
-
-        // use cache if less than 30s old
-        if (cached && Date.now() - cached.timestamp < 30000) {
-          setSettings({
-            user: cached.data,
-          });
-          return;
-        }
-      }
-
-      const response = await fetch(`https://screenpi.pe/api/user`, {
-        method: "POST",
-        headers: {
-          "Content-Type": "application/json",
-        },
-        body: JSON.stringify({ token }),
-      });
-
-      if (!response.ok) {
-        throw new Error("failed to verify token");
-      }
-
-      const data = await response.json();
-      const userData = {
-        ...data.user,
-      } as User;
-
-      // if user was not logged in, send posthog event app_login with email
-      if (!settings.user?.id) {
-        posthog.capture("app_login", {
-          email: userData.email,
-        });
-      }
-
-      // cache the result
-      await localforage.setItem(cacheKey, {
-        data: userData,
-        timestamp: Date.now(),
-      });
-
-      setSettings({
-        user: userData,
-      });
-    } catch (err) {
-      console.error("failed to load user:", err);
-      throw err;
-    }
-  };
-
-  const reloadStore = async () => {
-    const store = await getStore();
-    await store.reload();
-
-    const allKeys = await store.keys();
-    const values: Record<string, any> = {};
-
-    for (const k of allKeys) {
-      values[k] = await store.get(k);
-    }
-
-    setSettings(unflattenObject(values));
-  };
-
-  return {
-    settings,
-    updateSettings: setSettings,
-    resetSettings,
-    reloadStore,
-    loadUser,
-    resetSetting,
-    getDataDir,
-  };
+	const settings = store.useStoreState((state) => state.settings);
+	const setSettings = store.useStoreActions((actions) => actions.setSettings);
+	const resetSettings = store.useStoreActions(
+		(actions) => actions.resetSettings,
+	);
+	const resetSetting = store.useStoreActions((actions) => actions.resetSetting);
+
+	useEffect(() => {
+		if (settings.user?.id) {
+			posthog.identify(settings.user?.id, {
+				email: settings.user?.email,
+				name: settings.user?.name,
+				github_username: settings.user?.github_username,
+				website: settings.user?.website,
+				contact: settings.user?.contact,
+			});
+		}
+	}, [settings.user?.id]);
+
+	const getDataDir = async () => {
+		const homeDirPath = await homeDir();
+
+		if (
+			settings.dataDir !== "default" &&
+			settings.dataDir &&
+			settings.dataDir !== ""
+		)
+			return settings.dataDir;
+
+		let p = "macos";
+		try {
+			p = platform();
+		} catch (e) {}
+
+		return p === "macos" || p === "linux"
+			? `${homeDirPath}/.screenpipe`
+			: `${homeDirPath}\\.screenpipe`;
+	};
+
+	const loadUser = async (token: string, forceReload = false) => {
+		try {
+			// try to get from cache first (unless force reload)
+			const cacheKey = `user_data_${token}`;
+			if (!forceReload) {
+				const cached = await localforage.getItem<{
+					data: User;
+					timestamp: number;
+				}>(cacheKey);
+
+				// use cache if less than 30s old
+				if (cached && Date.now() - cached.timestamp < 30000) {
+					setSettings({
+						user: cached.data,
+					});
+					return;
+				}
+			}
+
+			const response = await fetch(`https://screenpi.pe/api/user`, {
+				method: "POST",
+				headers: {
+					"Content-Type": "application/json",
+				},
+				body: JSON.stringify({ token }),
+			});
+
+			if (!response.ok) {
+				throw new Error("failed to verify token");
+			}
+
+			const data = await response.json();
+			const userData = {
+				...data.user,
+			} as User;
+
+			// if user was not logged in, send posthog event app_login with email
+			if (!settings.user?.id) {
+				posthog.capture("app_login", {
+					email: userData.email,
+				});
+			}
+
+			// cache the result
+			await localforage.setItem(cacheKey, {
+				data: userData,
+				timestamp: Date.now(),
+			});
+
+			setSettings({
+				user: userData,
+			});
+		} catch (err) {
+			console.error("failed to load user:", err);
+			throw err;
+		}
+	};
+
+	const reloadStore = async () => {
+		const store = await getStore();
+		await store.reload();
+
+		const allKeys = await store.keys();
+		const values: Record<string, any> = {};
+
+		for (const k of allKeys) {
+			values[k] = await store.get(k);
+		}
+
+		setSettings(unflattenObject(values));
+	};
+
+	return {
+		settings,
+		updateSettings: setSettings,
+		resetSettings,
+		reloadStore,
+		loadUser,
+		resetSetting,
+		getDataDir,
+	};
 }