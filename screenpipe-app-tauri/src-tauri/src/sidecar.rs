--- conflicted
+++ resolved
@@ -1,4 +1,4 @@
-use crate::{get_store, SidecarState};
+use crate::{get_base_dir, SidecarState};
 use serde::{Deserialize, Serialize};
 use serde_json::Value;
 use std::sync::Arc;
@@ -8,11 +8,8 @@
 use tauri::{Manager, State};
 use tauri_plugin_shell::process::{CommandChild, CommandEvent};
 use tauri_plugin_shell::ShellExt;
-<<<<<<< HEAD
-=======
 use tauri_plugin_store::Store;
 use tauri_plugin_store::StoreBuilder;
->>>>>>> 2c668265
 use tokio::sync::Mutex;
 use tokio::time::sleep;
 use tracing::{debug, error, info};
@@ -147,7 +144,9 @@
 }
 
 fn spawn_sidecar(app: &tauri::AppHandle) -> Result<CommandChild, String> {
-    let store = get_store(app, None).unwrap();
+    let base_dir = get_base_dir(app, None).expect("Failed to ensure local data directory");
+    let path = base_dir.join("store.bin");
+    let store = StoreBuilder::new(&app.clone(), path).build().unwrap();
 
     let audio_transcription_engine = store
         .get("audioTranscriptionEngine")
@@ -368,11 +367,6 @@
     args.push("--debug");
 
 
-<<<<<<< HEAD
-    if cfg!(windows) {
-        let mut c = app.shell().sidecar("screenpipe").unwrap();
-=======
->>>>>>> 2c668265
 
     if cfg!(windows) {
         let mut c = app
@@ -383,7 +377,7 @@
             c = c.env("HF_ENDPOINT", "https://hf-mirror.com");
         }
 
-        // if a user with credits is provided, add the AI proxy env var api url for deepgram
+        // if a user with credits is provided, add the AI proxy env var api url for deepgram as env var https://ai-proxy.i-f9f.workers.dev/v1/listen
         if user.credits.is_some() {
             c = c.env(
                 "DEEPGRAM_API_URL",
@@ -395,7 +389,7 @@
             }
         }
 
-        c = c.args(&args);
+        let c = c.args(&args);
 
         let (_, child) = c.spawn().map_err(|e| {
             error!("Failed to spawn sidecar: {}", e);
@@ -523,7 +517,9 @@
     }
 
     async fn update_settings(&mut self, app: &tauri::AppHandle) -> Result<(), String> {
-        let store = get_store(&app.clone(), None).unwrap();
+        let base_dir = get_base_dir(app, None).expect("Failed to ensure local data directory");
+        let path = base_dir.join("store.bin");
+        let store = StoreBuilder::new(&app.clone(), path).build().unwrap();
 
         let restart_interval = store
             .get("restartInterval")
