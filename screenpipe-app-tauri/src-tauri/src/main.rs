--- conflicted
+++ resolved
@@ -422,8 +422,7 @@
             #[cfg(target_os = "macos")]
             app.set_activation_policy(tauri::ActivationPolicy::Regular);
 
-<<<<<<< HEAD
-=======
+
             // LLM Sidecar setup
             let embedded_llm: EmbeddedLLMSettings = store
                 .get("embeddedLLM")
@@ -447,7 +446,7 @@
                     }
                 });
             }
->>>>>>> 783b58a2
+
 
             Ok(())
         })
