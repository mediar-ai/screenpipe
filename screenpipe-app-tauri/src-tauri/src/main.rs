// Prevents additional console window on Windows in release, DO NOT REMOVE!!
#![cfg_attr(not(debug_assertions), windows_subsystem = "windows")]

use commands::load_pipe_config;
use commands::save_pipe_config;
use commands::show_main_window;
use serde_json::Value;
use sidecar::SidecarManager;
use std::env;
use std::fs;
use std::fs::File;
use std::path::PathBuf;
use std::sync::Arc;
use tauri::Config;
use tauri::Manager;
use tauri::{
    menu::{MenuBuilder, MenuItemBuilder, PredefinedMenuItem},
    tray::{MouseButton, MouseButtonState},
};
use tauri_plugin_autostart::MacosLauncher;
use tauri_plugin_autostart::ManagerExt;
#[allow(unused_imports)]
use tauri_plugin_shell::process::CommandEvent;
use tauri_plugin_store::StoreBuilder;
use tokio::runtime::Handle;
use tokio::sync::mpsc;
use tokio::sync::Mutex;
use tracing::{debug, error, info};
use tracing_appender::rolling::{RollingFileAppender, Rotation};
use tracing_subscriber::prelude::*;
use tracing_subscriber::EnvFilter;
use updates::start_update_check;
use uuid::Uuid;
mod analytics;

use crate::analytics::start_analytics;

mod commands;
mod llm_sidecar;
mod server;
mod sidecar;
mod updates;
pub use commands::open_screen_capture_preferences;
pub use commands::reset_all_pipes;
pub use commands::reset_screen_permissions;
pub use server::spawn_server;
pub use sidecar::kill_all_sreenpipes;
pub use sidecar::spawn_screenpipe;

pub struct SidecarState(Arc<tokio::sync::Mutex<Option<SidecarManager>>>);

fn get_base_dir(app: &tauri::AppHandle, custom_path: Option<String>) -> anyhow::Result<PathBuf> {
    let default_path = app.path().local_data_dir().unwrap().join("screenpipe");

    let local_data_dir = custom_path.map(PathBuf::from).unwrap_or(default_path);

    fs::create_dir_all(&local_data_dir.join("data"))?;
    Ok(local_data_dir)
}

#[tokio::main]
async fn main() {
    let _ = fix_path_env::fix();

    let sidecar_state = SidecarState(Arc::new(tokio::sync::Mutex::new(None)));
    #[allow(clippy::single_match)]
    let app = tauri::Builder::default()
        .on_window_event(|window, event| match event {
            tauri::WindowEvent::CloseRequested { api, .. } => {
                let _ = window.set_always_on_top(false);
                let _ = window.set_visible_on_all_workspaces(false);
                if cfg!(target_os = "macos") {
                    let _ = window
                        .app_handle()
                        .set_activation_policy(tauri::ActivationPolicy::Regular);
                }
                window.hide().unwrap();
                api.prevent_close();
            }
            _ => {}
        })
        .plugin(tauri_plugin_os::init())
        .plugin(tauri_plugin_updater::Builder::new().build())
        .plugin(tauri_plugin_dialog::init())
        .plugin(tauri_plugin_store::Builder::new().build())
        .plugin(tauri_plugin_shell::init())
        .plugin(tauri_plugin_notification::init())
        .plugin(tauri_plugin_fs::init())
        .plugin(tauri_plugin_process::init())
        .plugin(tauri_plugin_autostart::init(
            MacosLauncher::LaunchAgent,
            None,
        ))
        .plugin(tauri_plugin_single_instance::init(|app, _args, _cwd| {
            let windows = app.webview_windows();
            windows
                .values()
                .next()
                .expect("Sorry, no window found")
                .set_focus()
                .expect("Can't focus window!");
        }))
        .plugin(tauri_plugin_updater::Builder::new().build())
        .plugin(tauri_plugin_global_shortcut::Builder::new().build())
        .manage(sidecar_state)
        .invoke_handler(tauri::generate_handler![
            spawn_screenpipe,
            kill_all_sreenpipes,
            reset_screen_permissions,
            open_screen_capture_preferences,
            load_pipe_config,
            save_pipe_config,
            reset_all_pipes,
            llm_sidecar::start_ollama_sidecar,
            llm_sidecar::stop_ollama_sidecar,
            commands::update_show_screenpipe_shortcut,
        ])
        .setup(|app| {
            // Logging setup
            let app_handle = app.handle();
            let base_dir =
                get_base_dir(&app_handle, None).expect("Failed to ensure local data directory");

            // Set up file appender
            let file_appender =
                RollingFileAppender::new(Rotation::NEVER, base_dir.clone(), "screenpipe-app.log");

            // Create a custom layer for file logging
            let file_layer = tracing_subscriber::fmt::layer()
                .with_writer(file_appender)
                .with_ansi(false)
                .with_filter(EnvFilter::new("info"));

            // Create a custom layer for console logging
            let console_layer = tracing_subscriber::fmt::layer()
                .with_writer(std::io::stdout)
                .with_filter(EnvFilter::new("debug"));

            // Initialize the tracing subscriber with both layers
            tracing_subscriber::registry()
                .with(file_layer)
                .with(console_layer)
                .init();

            // Windows-specific setup
            if cfg!(windows) {
                let exe_dir = env::current_exe()
                    .expect("Failed to get current executable path")
                    .parent()
                    .expect("Failed to get parent directory of executable")
                    .to_path_buf();
                let tessdata_path = exe_dir.join("tessdata");
                env::set_var("TESSDATA_PREFIX", tessdata_path);
            }

            // Autostart setup
            let autostart_manager = app.autolaunch();
            let _ = autostart_manager.enable();
            debug!(
                "registered for autostart? {}",
                autostart_manager.is_enabled().unwrap()
            );

            info!("Local data directory: {}", base_dir.display());

            // PostHog analytics setup
            let posthog_api_key = "phc_Bt8GoTBPgkCpDrbaIZzJIEYt0CrJjhBiuLaBck1clce".to_string();
            let interval_hours = 1;

            let path = base_dir.join("store.bin");
            if !path.exists() {
                let _ = File::create(path.clone()).unwrap();
            }

            // Set up update check
            let update_manager = start_update_check(app_handle, 5)?;

            // Tray setup
            if let Some(main_tray) = app.tray_by_id("screenpipe_main") {
                let show = MenuItemBuilder::with_id("show", "show screenpipe").build(app)?;
                let menu_divider = PredefinedMenuItem::separator(app)?;
                let quit = MenuItemBuilder::with_id("quit", "quit screenpipe").build(app)?;
                let menu = MenuBuilder::new(app)
                    .items(&[
                        &show,
                        update_manager.update_now_menu_item_ref(),
                        &menu_divider,
                        &quit,
                    ])
                    .build()?;
                let _ = main_tray.set_menu(Some(menu));

                main_tray.on_menu_event(move |app_handle, event| match event.id().as_ref() {
                    "show" => {
                        show_main_window(app_handle, false);
                    }
                    "quit" => {
                        println!("quit clicked");
                        app_handle.exit(0);
                    }
                    "update_now" => {
                        use tauri_plugin_notification::NotificationExt;
                        app_handle
                            .notification()
                            .builder()
                            .title("screenpipe")
                            .body("installing latest version")
                            .show()
                            .unwrap();

                        tokio::task::block_in_place(move || {
                            Handle::current().block_on(async move {
                                // i think it shouldn't kill if we're in dev mode (on macos, windows need to kill)
                                // bad UX: i use CLI and it kills my CLI because i updated app
                                if let Err(err) = sidecar::kill_all_sreenpipes(
                                    app_handle.state::<SidecarState>(),
                                    app_handle.clone(),
                                )
                                .await
                                {
                                    error!("Failed to kill sidecar: {}", err);
                                }
                            });
                        });
                        update_manager.update_screenpipe();
                    }
                    _ => (),
                });
                main_tray.on_tray_icon_event(move |tray, event| match event {
                    tauri::tray::TrayIconEvent::Click {
                        button,
                        button_state,
                        ..
                    } => {
                        if button == MouseButton::Left && button_state == MouseButtonState::Up {
                            let app = tray.app_handle();
                            if let Some(window) = app.get_webview_window("main") {
                                let _ = window.show();
                                let _ = window.set_focus();
                            } else {
                                show_main_window(&app, true);
                            }
                        }
                    }
                    _ => {}
                });
            }

            // Store setup and analytics initialization
            let store = StoreBuilder::new(app.handle(), path.clone()).build();

            if store.keys().len() == 0 {
                store.set("analyticsEnabled".to_string(), Value::Bool(true));
                store.set(
                    "config".to_string(),
                    serde_json::to_value(Config::default())?,
                );
                store.save()?;
            }

            store.save()?;

            // Ensure state is managed before calling update_show_screenpipe_shortcut
            let sidecar_manager = Arc::new(Mutex::new(SidecarManager::new()));
            app.manage(sidecar_manager.clone());

            let is_analytics_enabled = store
                .get("analyticsEnabled")
                .unwrap_or(Value::Bool(true))
                .as_bool()
                .unwrap_or(true);

            let unique_id = store
                .get("userId")
                .and_then(|v| v.as_str().map(String::from))
                .unwrap_or_else(|| {
                    let new_id = Uuid::new_v4().to_string();
                    store.set(
                        "userId".to_string(),
                        serde_json::Value::String(new_id.clone()),
                    );
                    store.save().unwrap();
                    new_id
                });

            if is_analytics_enabled {
                match start_analytics(
                    unique_id,
                    posthog_api_key,
                    interval_hours,
                    "http://localhost:3030".to_string(),
                ) {
                    Ok(analytics_manager) => {
                        app.manage(analytics_manager);
                    }
                    Err(e) => {
                        error!("Failed to start analytics: {}", e);
                    }
                }
            }

            // Dev mode check and sidecar spawn

            let use_dev_mode = store
                .get("devMode")
                .and_then(|v| v.as_bool())
                .unwrap_or(false);

<<<<<<< HEAD
=======
            // if first time user do t start sidecar yet
            let mut is_first_time_user = store
                .get("isFirstTimeUser")
                .and_then(|v| v.as_bool())
                .unwrap_or(true);

            // double-check if they have any files in the data dir
            let data_dir =
                get_base_dir(&app_handle, None).expect("Failed to ensure local data directory");
            let has_files = fs::read_dir(data_dir.join("data"))
                .map(|mut entries| entries.next().is_some())
                .unwrap_or(false);

            if has_files {
                is_first_time_user = false;
            }

            let sidecar_manager = Arc::new(Mutex::new(SidecarManager::new()));
            app.manage(sidecar_manager.clone());

>>>>>>> 6b32eb78
            let app_handle = app.handle().clone();

            if !use_dev_mode && !is_first_time_user {
                tauri::async_runtime::spawn(async move {
                    let mut manager = sidecar_manager.lock().await;
                    if let Err(e) = manager.spawn(&app_handle).await {
                        error!("Failed to spawn initial sidecar: {}", e);
                    }

                    // Spawn a background task to check and restart periodically
                    let mut manager = sidecar_manager.lock().await;
                    if let Err(e) = manager.check_and_restart(&app_handle).await {
                        error!("Failed to restart sidecar: {}", e);
                    }
                });
            } else {
                debug!("Dev mode enabled, skipping sidecar spawn and restart");
            }

            // Inside the main function, after the `app.manage(port);` line, add:
            let server_shutdown_tx = spawn_server(app.handle().clone(), 11435);
            app.manage(server_shutdown_tx);

            #[cfg(target_os = "macos")]
            app.set_activation_policy(tauri::ActivationPolicy::Accessory);

            Ok(())
        })
        .build(tauri::generate_context!())
        .expect("error while building tauri application");

    app.run(|app_handle, event| match event {
        tauri::RunEvent::Ready { .. } => {
            debug!("Ready event");
        }
        tauri::RunEvent::ExitRequested { .. } => {
            debug!("ExitRequested event");

            // Add this to shut down the server
            if let Some(server_shutdown_tx) = app_handle.try_state::<mpsc::Sender<()>>() {
                let _ = server_shutdown_tx.send(());
            }
        }
        tauri::RunEvent::WindowEvent {
            label,
            event: tauri::WindowEvent::Focused(focused),
            ..
        } => {
            if label == "main" && focused {
                let window = app_handle.get_webview_window("main").unwrap();
                window.show().unwrap();
                window.set_focus().unwrap();
            }
        }
        #[cfg(target_os = "macos")]
        tauri::RunEvent::Reopen {
            has_visible_windows,
            ..
        } => {
            if !has_visible_windows {
                show_main_window(&app_handle, false);
            }
        }
        _ => {}
    });
}<|MERGE_RESOLUTION|>--- conflicted
+++ resolved
@@ -306,8 +306,6 @@
                 .and_then(|v| v.as_bool())
                 .unwrap_or(false);
 
-<<<<<<< HEAD
-=======
             // if first time user do t start sidecar yet
             let mut is_first_time_user = store
                 .get("isFirstTimeUser")
@@ -328,7 +326,6 @@
             let sidecar_manager = Arc::new(Mutex::new(SidecarManager::new()));
             app.manage(sidecar_manager.clone());
 
->>>>>>> 6b32eb78
             let app_handle = app.handle().clone();
 
             if !use_dev_mode && !is_first_time_user {
