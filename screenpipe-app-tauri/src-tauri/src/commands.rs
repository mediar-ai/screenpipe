use serde_json::Value;
use tauri::Manager;
use tracing::info;

<<<<<<< HEAD
#[cfg(target_os = "macos")]
use core_foundation::{base::TCFType, boolean::CFBoolean, string::CFString};
=======

#[tauri::command]
pub fn set_tray_unhealth_icon(app_handle: tauri::AppHandle<tauri::Wry>) {

    if let Some(main_tray) = app_handle.tray_by_id("screenpipe_main") {
        let _ =main_tray.set_icon(Some(tauri::image::Image::from_path("icons/screenpipe-logo-tray-failed.png").unwrap()));
    }
}

#[tauri::command]
pub fn set_tray_health_icon(app_handle: tauri::AppHandle<tauri::Wry>) {

    if let Some(main_tray) = app_handle.tray_by_id("screenpipe_main") {
        let _ =main_tray.set_icon(Some(tauri::image::Image::from_path("icons/screenpipe-logo-tray-black.png").unwrap()));
    }
}
>>>>>>> b228db93

#[tauri::command]
pub fn open_screen_capture_preferences() {
    #[cfg(target_os = "macos")]
    std::process::Command::new("open")
        .arg("x-apple.systempreferences:com.apple.preference.security?Privacy_ScreenCapture")
        .spawn()
        .expect("failed to open system preferences");
}

#[allow(dead_code)]
#[tauri::command]
pub fn open_mic_preferences() {
    #[cfg(target_os = "macos")]
    std::process::Command::new("open")
        .arg("x-apple.systempreferences:com.apple.preference.security?Privacy_Microphone")
        .spawn()
        .expect("failed to open system preferences");
}

#[tauri::command]
pub async fn load_pipe_config(pipe_name: String) -> Result<Value, String> {
    info!("Loading pipe config for {}", pipe_name);
    let default_path = dirs::home_dir().unwrap().join(".screenpipe").join("pipes");

    let config_path = default_path.join(pipe_name).join("pipe.json");
    info!("Config path: {}", config_path.to_string_lossy());
    let config_content = tokio::fs::read_to_string(config_path)
        .await
        .map_err(|e| format!("Failed to read pipe config: {}", e))?;
    let config: Value = serde_json::from_str(&config_content)
        .map_err(|e| format!("Failed to parse pipe config: {}", e))?;
    Ok(config)
}

#[tauri::command]
pub async fn save_pipe_config(pipe_name: String, config: Value) -> Result<(), String> {
    info!("Saving pipe config for {}", pipe_name);
    let default_path = dirs::home_dir().unwrap().join(".screenpipe").join("pipes");
    let config_path = default_path.join(pipe_name).join("pipe.json");
    info!("Config path: {}", config_path.to_string_lossy());
    let config_content = serde_json::to_string_pretty(&config)
        .map_err(|e| format!("Failed to serialize pipe config: {}", e))?;
    tokio::fs::write(config_path, config_content)
        .await
        .map_err(|e| format!("Failed to write pipe config: {}", e))?;
    Ok(())
}

#[tauri::command]
pub async fn reset_all_pipes() -> Result<(), String> {
    info!("Resetting all pipes");
    let pipes_path = dirs::home_dir()
        .ok_or_else(|| "Failed to get home directory".to_string())?
        .join(".screenpipe")
        .join("pipes");

    if pipes_path.exists() {
        tokio::fs::remove_dir_all(&pipes_path)
            .await
            .map_err(|e| format!("Failed to remove pipes directory: {}", e))?;
    }

    tokio::fs::create_dir_all(&pipes_path)
        .await
        .map_err(|e| format!("Failed to recreate pipes directory: {}", e))?;

    Ok(())
}

#[tauri::command]
pub fn show_main_window(app_handle: &tauri::AppHandle<tauri::Wry>, overlay: bool) {
    if let Some(window) = app_handle.get_webview_window("main") {
        #[cfg(target_os = "macos")]
        if overlay {
            let _ = app_handle.set_activation_policy(tauri::ActivationPolicy::Accessory);
        }

        let _ = window.set_visible_on_all_workspaces(overlay);
        let _ = window.set_always_on_top(overlay);
        let _ = window.show();

        if !overlay {
            let _ = window.set_focus();
        }
    } else {
        let _ = tauri::WebviewWindowBuilder::new(
            app_handle,
            "main",
            tauri::WebviewUrl::App("index.html".into()),
        )
        .title("Screenpipe")
        .build();
    }
}

#[tauri::command]
pub fn show_timeline(app_handle: tauri::AppHandle<tauri::Wry>) {
    if let Some(window) = app_handle.get_webview_window("timeline") {
        #[cfg(target_os = "macos")]
        let _ = app_handle.set_activation_policy(tauri::ActivationPolicy::Accessory);

        // let _ = window.set_visible_on_all_workspaces(true);
        // let _ = window.set_always_on_top(true);
        let _ = window.set_decorations(true);
        let _ = window.show();
        let _ = window.set_focus();
    } else {
        let _window = tauri::WebviewWindowBuilder::new(
            &app_handle,
            "timeline",
            tauri::WebviewUrl::App("timeline.html".into()),
        )
        .title("timeline")
        .decorations(true)
        .transparent(true)
        // .always_on_top(true)
        // .visible_on_all_workspaces(true) // Added this
        .center()
        .build()
        .unwrap();
    }
}

const DEFAULT_SHORTCUT: &str = "Super+Alt+S";

#[tauri::command(rename_all = "snake_case")]
pub fn update_show_screenpipe_shortcut(
    app_handle: tauri::AppHandle<tauri::Wry>,
    new_shortcut: String,
) -> Result<(), String> {
    use tauri_plugin_global_shortcut::{GlobalShortcutExt, Shortcut};

    // Unregister all existing shortcuts
    if let Err(e) = app_handle.global_shortcut().unregister_all() {
        info!("failed to unregister shortcuts: {}", e);
        // Continue execution to try setting the default shortcut
    }

    // Try to parse the new shortcut, fall back to default if it fails
    let shortcut_str = match new_shortcut.parse::<Shortcut>() {
        Ok(_s) => new_shortcut,
        Err(e) => {
            info!(
                "invalid shortcut '{}': {}, falling back to default",
                new_shortcut, e
            );
            DEFAULT_SHORTCUT.to_string()
        }
    };

    // Parse the shortcut string (will be either new_shortcut or default)
    let show_window_shortcut = match shortcut_str.parse::<Shortcut>() {
        Ok(s) => s,
        Err(e) => {
            return Err(format!("failed to parse shortcut: {}", e));
        }
    };

    // Register the new shortcut
    if let Err(e) = app_handle.global_shortcut().on_shortcut(
        show_window_shortcut,
        move |app_handle, _event, _shortcut| {
            show_main_window(app_handle, true);
        },
    ) {
        info!("failed to register shortcut: {}", e);

        // Try to register the default shortcut as fallback
        if let Ok(default_shortcut) = DEFAULT_SHORTCUT.parse::<Shortcut>() {
            let _ = app_handle.global_shortcut().on_shortcut(
                default_shortcut,
                move |app_handle, _event, _shortcut| {
                    show_main_window(app_handle, true);
                },
            );
        }

        return Err("failed to set shortcut, reverted to default".to_string());
    }

    Ok(())
}

#[tauri::command]
pub fn open_accessibility_preferences() {
    #[cfg(target_os = "macos")]
    std::process::Command::new("open")
        .arg("x-apple.systempreferences:com.apple.preference.security?Privacy_Accessibility")
        .spawn()
        .expect("failed to open system preferences");
}

#[tauri::command]
pub fn check_accessibility_permissions() -> bool {
    #[cfg(target_os = "macos")]
    {
        // Check if the app has accessibility permissions
        let options = {
            let key = CFString::new("AXTrustedCheckOptionPrompt");
            let value = CFBoolean::false_value();
            let pairs = &[(key, value)];
            core_foundation::dictionary::CFDictionary::from_CFType_pairs(pairs)
        };

        let trusted = unsafe {
            let accessibility = CFString::new("AXIsProcessTrustedWithOptions");
            let func: extern "C" fn(*const core_foundation::dictionary::CFDictionary) -> bool =
                std::mem::transmute(libc::dlsym(
                    libc::RTLD_DEFAULT,
                    accessibility.to_string().as_ptr() as *const _,
                ));
            func(options.as_concrete_TypeRef() as *const _)
        };

        return trusted;
    }
    #[cfg(not(target_os = "macos"))]
    {
        return true;
    }
}<|MERGE_RESOLUTION|>--- conflicted
+++ resolved
@@ -2,27 +2,25 @@
 use tauri::Manager;
 use tracing::info;
 
-<<<<<<< HEAD
+
+#[tauri::command]
+pub fn set_tray_unhealth_icon(app_handle: tauri::AppHandle<tauri::Wry>) {
+
+    if let Some(main_tray) = app_handle.tray_by_id("screenpipe_main") {
+        let _ =main_tray.set_icon(Some(tauri::image::Image::from_path("icons/screenpipe-logo-tray-failed.png").unwrap()));
+    }
+}
+
+#[tauri::command]
+pub fn set_tray_health_icon(app_handle: tauri::AppHandle<tauri::Wry>) {
+
+    if let Some(main_tray) = app_handle.tray_by_id("screenpipe_main") {
+        let _ =main_tray.set_icon(Some(tauri::image::Image::from_path("icons/screenpipe-logo-tray-black.png").unwrap()));
+    }
+}
+
 #[cfg(target_os = "macos")]
 use core_foundation::{base::TCFType, boolean::CFBoolean, string::CFString};
-=======
-
-#[tauri::command]
-pub fn set_tray_unhealth_icon(app_handle: tauri::AppHandle<tauri::Wry>) {
-
-    if let Some(main_tray) = app_handle.tray_by_id("screenpipe_main") {
-        let _ =main_tray.set_icon(Some(tauri::image::Image::from_path("icons/screenpipe-logo-tray-failed.png").unwrap()));
-    }
-}
-
-#[tauri::command]
-pub fn set_tray_health_icon(app_handle: tauri::AppHandle<tauri::Wry>) {
-
-    if let Some(main_tray) = app_handle.tray_by_id("screenpipe_main") {
-        let _ =main_tray.set_icon(Some(tauri::image::Image::from_path("icons/screenpipe-logo-tray-black.png").unwrap()));
-    }
-}
->>>>>>> b228db93
 
 #[tauri::command]
 pub fn open_screen_capture_preferences() {
