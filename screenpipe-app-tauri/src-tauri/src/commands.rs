// #[tauri::command]
// pub fn has_screen_capture_access() -> bool {
//     scap::has_permission()
// }

use serde_json::Value;
use tauri::{Emitter, Manager};
use tauri_plugin_notification::NotificationExt;
use tracing::info;
use tracing::{debug, error};
use tauri_plugin_global_shortcut::{Code, GlobalShortcutExt, Modifiers, Shortcut};
use std::str::FromStr;

#[tauri::command]
pub fn open_screen_capture_preferences() {
    #[cfg(target_os = "macos")]
    std::process::Command::new("open")
        .arg("x-apple.systempreferences:com.apple.preference.security?Privacy_ScreenCapture")
        .spawn()
        .expect("failed to open system preferences");
}

#[allow(dead_code)]
#[tauri::command]
pub fn open_mic_preferences() {
    #[cfg(target_os = "macos")]
    std::process::Command::new("open")
        .arg("x-apple.systempreferences:com.apple.preference.security?Privacy_Microphone")
        .spawn()
        .expect("failed to open system preferences");
}

#[allow(dead_code)]
#[tauri::command]
pub fn reset_screen_permissions() {
    #[cfg(target_os = "macos")]
    std::process::Command::new("tccutil")
        .arg("reset")
        .arg("ScreenCapture")
        .arg("so.cap.desktop")
        .spawn()
        .expect("failed to reset screen permissions");
}

#[allow(dead_code)]
#[tauri::command]
pub fn reset_microphone_permissions() {
    #[cfg(target_os = "macos")]
    std::process::Command::new("tccutil")
        .arg("reset")
        .arg("Microphone")
        .arg("so.cap.desktop")
        .spawn()
        .expect("failed to reset microphone permissions");
}

#[tauri::command]
pub async fn load_pipe_config(pipe_name: String) -> Result<Value, String> {
    info!("Loading pipe config for {}", pipe_name);
    let default_path = dirs::home_dir().unwrap().join(".screenpipe").join("pipes");

    let config_path = default_path.join(pipe_name).join("pipe.json");
    info!("Config path: {}", config_path.to_string_lossy());
    let config_content = tokio::fs::read_to_string(config_path)
        .await
        .map_err(|e| format!("Failed to read pipe config: {}", e))?;
    let config: Value = serde_json::from_str(&config_content)
        .map_err(|e| format!("Failed to parse pipe config: {}", e))?;
    Ok(config)
}

#[tauri::command]
pub async fn save_pipe_config(pipe_name: String, config: Value) -> Result<(), String> {
    info!("Saving pipe config for {}", pipe_name);
    let default_path = dirs::home_dir().unwrap().join(".screenpipe").join("pipes");
    let config_path = default_path.join(pipe_name).join("pipe.json");
    info!("Config path: {}", config_path.to_string_lossy());
    let config_content = serde_json::to_string_pretty(&config)
        .map_err(|e| format!("Failed to serialize pipe config: {}", e))?;
    tokio::fs::write(config_path, config_content)
        .await
        .map_err(|e| format!("Failed to write pipe config: {}", e))?;
    Ok(())
}

#[tauri::command]
pub async fn reset_all_pipes() -> Result<(), String> {
    info!("Resetting all pipes");
    let pipes_path = dirs::home_dir()
        .ok_or_else(|| "Failed to get home directory".to_string())?
        .join(".screenpipe")
        .join("pipes");

    if pipes_path.exists() {
        tokio::fs::remove_dir_all(&pipes_path)
            .await
            .map_err(|e| format!("Failed to remove pipes directory: {}", e))?;
    }

    tokio::fs::create_dir_all(&pipes_path)
        .await
        .map_err(|e| format!("Failed to recreate pipes directory: {}", e))?;

    Ok(())
}

#[tauri::command]
pub fn show_main_window(app_handle: &tauri::AppHandle<tauri::Wry>, overlay: bool) {
    if let Some(window) = app_handle.get_webview_window("main") {
        #[cfg(target_os = "macos")]
        if overlay {
            let _ = app_handle.set_activation_policy(tauri::ActivationPolicy::Accessory);
        }

        let _ = window.set_visible_on_all_workspaces(overlay);
        let _ = window.set_always_on_top(overlay);
        let _ = window.show();

        if !overlay {
            let _ = window.set_focus();
        }
    } else {
        let _ = tauri::WebviewWindowBuilder::new(
            app_handle,
            "main",
            tauri::WebviewUrl::App("index.html".into()),
        )
        .title("Screenpipe")
        .build();
    }
}

<<<<<<< HEAD
fn parse_shortcut(shortcut: &str) -> Result<Shortcut, String> {
    debug!("Starting to parse shortcut: {}", shortcut);

    let parts: Vec<&str> = shortcut.split('+').collect();
    debug!("Split shortcut into parts: {:?}", parts);

    if parts.is_empty() {
        return Err("Empty shortcut".to_string());
    }

    let (modifiers, key) = parts.split_at(parts.len() - 1);
    debug!("Modifiers: {:?}, Key: {:?}", modifiers, key);

    if key.is_empty() {
        return Err("No key specified".to_string());
    }

    let mut modifier_flags = Modifiers::empty();
    for modifier in modifiers {
        debug!("Processing modifier: {}", modifier);
        match modifier.to_lowercase().as_str() {
            "ctrl" | "control" => {
                debug!("Adding CONTROL modifier");
                modifier_flags |= Modifiers::CONTROL;
            },
            "alt" | "option" => {
                debug!("Adding ALT modifier");
                modifier_flags |= Modifiers::ALT;
            },
            "shift" => {
                debug!("Adding SHIFT modifier");
                modifier_flags |= Modifiers::SHIFT;
            },
            "super" | "meta" | "cmd" | "command" => {
                debug!("Adding META modifier");
                modifier_flags |= Modifiers::META;
            },
            _ => {
                let err = format!("Invalid modifier: {}", modifier);
                error!("{}", err);
                return Err(err);
            }
        }
    }

    debug!("Final modifier flags: {:?}", modifier_flags);

    // Handle the key part
    let key = key[0].trim();
    let key_str = if key.len() == 1 && key.chars().next().unwrap().is_ascii_alphabetic() {
        format!("Key{}", key.to_uppercase())
    } else {
        // Handle special keys
        match key.to_uppercase().as_str() {
            "SPACE" => "Space".to_string(),
            "ENTER" | "RETURN" => "Enter".to_string(),
            "ESC" | "ESCAPE" => "Escape".to_string(),
            "TAB" => "Tab".to_string(),
            "UP" => "ArrowUp".to_string(),
            "DOWN" => "ArrowDown".to_string(),
            "LEFT" => "ArrowLeft".to_string(),
            "RIGHT" => "ArrowRight".to_string(),
            k if k.starts_with("F") && k[1..].parse::<u8>().is_ok() => k.to_string(),
            k => {
                if k.len() == 1 && k.chars().next().unwrap().is_ascii_digit() {
                    format!("Digit{}", k)
                } else {
                    k.to_string()
                }
            }
        }
    };

    debug!("Attempting to parse key code: {}", key_str);
    match Code::from_str(&key_str) {
        Ok(code) => {
            debug!("Successfully parsed key code: {:?}", code);
            Ok(Shortcut::new(Some(modifier_flags), code))
        }
        Err(e) => {
            let err = format!("Failed to parse key code '{}': {:?}", key_str, e);
            error!("{}", err);
            Err(err)
        }
    }
}
=======
const DEFAULT_SHORTCUT: &str = "Super+Alt+S";
>>>>>>> cf2b374a

#[tauri::command(rename_all = "snake_case")]
pub fn update_show_screenpipe_shortcut(
    app_handle: tauri::AppHandle<tauri::Wry>,
    new_shortcut: String,
) -> Result<(), String> {
<<<<<<< HEAD
    app_handle
        .global_shortcut()
        .unregister_all()
        .map_err(|e| e.to_string())?;

    let show_window_shortcut = parse_shortcut(&new_shortcut)?;
=======
    use tauri_plugin_global_shortcut::{GlobalShortcutExt, Shortcut};

    // Unregister all existing shortcuts
    if let Err(e) = app_handle.global_shortcut().unregister_all() {
        info!("failed to unregister shortcuts: {}", e);
        // Continue execution to try setting the default shortcut
    }

    // Try to parse the new shortcut, fall back to default if it fails
    let shortcut_str = match new_shortcut.parse::<Shortcut>() {
        Ok(s) => new_shortcut,
        Err(e) => {
            info!(
                "invalid shortcut '{}': {}, falling back to default",
                new_shortcut, e
            );
            DEFAULT_SHORTCUT.to_string()
        }
    };
>>>>>>> cf2b374a

    // Parse the shortcut string (will be either new_shortcut or default)
    let show_window_shortcut = match shortcut_str.parse::<Shortcut>() {
        Ok(s) => s,
        Err(e) => {
            return Err(format!("failed to parse shortcut: {}", e));
        }
    };

    // Register the new shortcut
    if let Err(e) = app_handle.global_shortcut().on_shortcut(
        show_window_shortcut,
        move |app_handle, _event, _shortcut| {
            show_main_window(app_handle, true);
        },
    ) {
        info!("failed to register shortcut: {}", e);

        // Try to register the default shortcut as fallback
        if let Ok(default_shortcut) = DEFAULT_SHORTCUT.parse::<Shortcut>() {
            let _ = app_handle.global_shortcut().on_shortcut(
                default_shortcut,
                move |app_handle, _event, _shortcut| {
                    show_main_window(app_handle, true);
                },
            );
        }

        return Err("failed to set shortcut, reverted to default".to_string());
    }

    Ok(())
}

#[tauri::command(rename_all = "snake_case")]
pub fn update_recording_shortcut(
    app_handle: tauri::AppHandle,
    new_shortcut: String,
) -> Result<(), String> {
    // Unregister the old shortcut
    if let Err(e) = app_handle.global_shortcut().unregister_all() {
        error!("Failed to unregister old shortcut: {}", e);
    }

    let recording_shortcut = parse_shortcut(&new_shortcut)?;

    app_handle
        .global_shortcut()
        .on_shortcut(recording_shortcut, move |app_handle, _event, _shortcut| {
            let app_handle = app_handle.clone();
            tauri::async_runtime::spawn(async move {
                let state = app_handle.state::<crate::SidecarState>();
                let manager = state.0.lock().await;
                
                let (action, result) = match manager.as_ref().and_then(|m| m.child.as_ref()) {
                    Some(_) => ("stop", crate::kill_all_sreenpipes(state.clone(), app_handle.clone()).await),
                    None => ("start", crate::spawn_screenpipe(state.clone(), app_handle.clone()).await),
                };

                let (title, body, event) = match result {
                    Ok(_) => ("Screenpipe", format!("Recording {action}ped"), format!("recording{action}ed")),
                    Err(err) => {
                        error!("Failed to {} recording: {}", action, err);
                        ("Screenpipe", format!("Failed to {} recording", action), "recording_failed".to_string())
                    }
                };

                let _ = app_handle.emit(&event, body.clone());
                let _ = app_handle.notification().builder()
                    .title(title)
                    .body(body)
                    .show();
            });
        })
        .map_err(|e| e.to_string())?;

    debug!("new recording shortcut registered successfully");
    Ok(())
}

#[tauri::command(rename_all = "snake_case")]
pub async fn register_shortcuts(
    show_screenpipe_shortcut: String,
    toggle_recording_shortcut: String,
    app_handle: tauri::AppHandle,
) -> Result<(), String> {
    debug!("Registering shortcuts - Show: {}, Record: {}", 
           show_screenpipe_shortcut, toggle_recording_shortcut);

    // Unregister existing shortcuts first
    match app_handle.global_shortcut().unregister_all() {
        Ok(_) => debug!("Successfully unregistered existing shortcuts"),
        Err(e) => {
            error!("Failed to unregister shortcuts: {}", e);
            // Continue anyway as the error might be that no shortcuts were registered
        }
    }

    // Parse shortcuts
    debug!("Parsing show screenpipe shortcut");
    let show_window_shortcut = parse_shortcut(&show_screenpipe_shortcut)?;
    debug!("Parsing recording shortcut");
    let recording_shortcut = parse_shortcut(&toggle_recording_shortcut)?;

    let app_handle_clone = app_handle.clone();
    debug!("Registering show screenpipe shortcut");
    if let Err(e) = app_handle.global_shortcut().on_shortcut(
        show_window_shortcut,
        move |app_handle, _event, _shortcut| {
            show_main_window(&app_handle_clone, true);
        },
    ) {
        let err = format!("Failed to register show shortcut: {}", e);
        error!("{}", err);
        // Try to unregister all shortcuts before returning error
        let _ = app_handle.global_shortcut().unregister_all();
        return Err(err);
    }

    let app_handle_clone = app_handle.clone();
    debug!("Registering recording shortcut");
    if let Err(e) = app_handle.global_shortcut().on_shortcut(
        recording_shortcut,
        move |app_handle, _event, _shortcut| {
            let app_handle = app_handle_clone.clone();
            tauri::async_runtime::spawn(async move {
                let state = app_handle.state::<crate::SidecarState>();
                let manager = state.0.lock().await;
                
                let (action, result) = match manager.as_ref().and_then(|m| m.child.as_ref()) {
                    Some(_) => ("stop", crate::kill_all_sreenpipes(state.clone(), app_handle.clone()).await),
                    None => ("start", crate::spawn_screenpipe(state.clone(), app_handle.clone()).await),
                };

                let (title, body, event) = match result {
                    Ok(_) => ("Screenpipe", format!("Recording {action}ped"), format!("recording{action}ed")),
                    Err(err) => {
                        error!("Failed to {} recording: {}", action, err);
                        ("Screenpipe", format!("Failed to {} recording", action), "recording_failed".to_string())
                    }
                };

                let _ = app_handle.emit(&event, body.clone());
                let _ = app_handle.notification().builder()
                    .title(title)
                    .body(body)
                    .show();
            });
        },
    ) {
        let err = format!("Failed to register recording shortcut: {}", e);
        error!("{}", err);
        // Try to unregister all shortcuts before returning error
        let _ = app_handle.global_shortcut().unregister_all();
        return Err(err);
    }

    debug!("Successfully registered all shortcuts");
    Ok(())
}

#[tauri::command]
pub async fn unregister_all_shortcuts(app_handle: tauri::AppHandle) -> Result<(), String> {
    app_handle
        .global_shortcut()
        .unregister_all()
        .map_err(|e| format!("Failed to unregister shortcuts: {}", e))
}<|MERGE_RESOLUTION|>--- conflicted
+++ resolved
@@ -130,7 +130,7 @@
     }
 }
 
-<<<<<<< HEAD
+
 fn parse_shortcut(shortcut: &str) -> Result<Shortcut, String> {
     debug!("Starting to parse shortcut: {}", shortcut);
 
@@ -217,23 +217,23 @@
         }
     }
 }
-=======
+
 const DEFAULT_SHORTCUT: &str = "Super+Alt+S";
->>>>>>> cf2b374a
+
 
 #[tauri::command(rename_all = "snake_case")]
 pub fn update_show_screenpipe_shortcut(
     app_handle: tauri::AppHandle<tauri::Wry>,
     new_shortcut: String,
 ) -> Result<(), String> {
-<<<<<<< HEAD
+
     app_handle
         .global_shortcut()
         .unregister_all()
         .map_err(|e| e.to_string())?;
 
     let show_window_shortcut = parse_shortcut(&new_shortcut)?;
-=======
+
     use tauri_plugin_global_shortcut::{GlobalShortcutExt, Shortcut};
 
     // Unregister all existing shortcuts
@@ -253,7 +253,6 @@
             DEFAULT_SHORTCUT.to_string()
         }
     };
->>>>>>> cf2b374a
 
     // Parse the shortcut string (will be either new_shortcut or default)
     let show_window_shortcut = match shortcut_str.parse::<Shortcut>() {
