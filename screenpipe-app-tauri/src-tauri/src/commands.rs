--- conflicted
+++ resolved
@@ -3,16 +3,7 @@
 use tracing::info;
 
 #[cfg(target_os = "macos")]
-<<<<<<< HEAD
-use core_foundation::{
-    base::TCFType,
-    boolean::CFBoolean,
-    string::CFString,
-};
-
-=======
 use core_foundation::{base::TCFType, boolean::CFBoolean, string::CFString};
->>>>>>> 17186a55
 
 #[tauri::command]
 pub fn open_screen_capture_preferences() {
@@ -211,11 +202,7 @@
     #[cfg(target_os = "macos")]
     {
         // Check if the app has accessibility permissions
-<<<<<<< HEAD
-        let options = unsafe {
-=======
         let options = {
->>>>>>> 17186a55
             let key = CFString::new("AXTrustedCheckOptionPrompt");
             let value = CFBoolean::false_value();
             let pairs = &[(key, value)];
@@ -232,14 +219,10 @@
             func(options.as_concrete_TypeRef() as *const _)
         };
 
-<<<<<<< HEAD
-        trusted
-=======
         return trusted;
     }
     #[cfg(not(target_os = "macos"))]
     {
         return true;
->>>>>>> 17186a55
     }
 }