--- conflicted
+++ resolved
@@ -14,11 +14,7 @@
 
 
 [workspace.package]
-<<<<<<< HEAD
-version = "0.2.5"
-=======
 version = "0.2.7"
->>>>>>> fc33fa99
 authors = ["louis030195 <hi@louis030195.com>"]
 description = ""
 repository = "https://github.com/mediar-ai/screenpipe"
