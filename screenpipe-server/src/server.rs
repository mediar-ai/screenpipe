--- conflicted
+++ resolved
@@ -2403,8 +2403,6 @@
     speaker_to_merge_id: i64,
 }
 
-<<<<<<< HEAD
-=======
 #[derive(Serialize)]
 pub struct RestartAudioDevicesResponse {
     success: bool,
@@ -2528,7 +2526,6 @@
     }))
 }
 
->>>>>>> 9dd5569c
 /*
 
 Curl commands for reference:
