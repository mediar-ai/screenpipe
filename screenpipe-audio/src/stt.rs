--- conflicted
+++ resolved
@@ -26,13 +26,9 @@
 };
 
 use hound::{WavSpec, WavWriter};
-<<<<<<< HEAD
-=======
 use std::io::Cursor;
->>>>>>> 29222d6b
 use reqwest::Client;
 use serde_json::Value;
-use std::io::Cursor;
 
 // Replace the get_deepgram_api_key function with this:
 fn get_deepgram_api_key() -> String {
@@ -207,22 +203,11 @@
     let mut total_frames = 0;
     let mut speech_frame_count = 0;
 
-<<<<<<< HEAD
-    let mut noise = 0.;
-=======
     let mut  noise = 0.;
->>>>>>> 29222d6b
 
     for chunk in audio_data.chunks(frame_size) {
         total_frames += 1;
         match vad_engine.audio_type(chunk) {
-<<<<<<< HEAD
-            Ok(status) => match status {
-                VadStatus::Speech => {
-                    let processed_audio = spectral_subtraction(chunk, noise)?;
-                    speech_frames.extend(processed_audio);
-                    speech_frame_count += 1;
-=======
             Ok(status) => {
                 match status {
                     VadStatus::Speech => {
@@ -234,13 +219,8 @@
                         noise = average_noise_spectrum(chunk);
                     },
                     _  => {}
->>>>>>> 29222d6b
-                }
-                VadStatus::Unknown => {
-                    noise = average_noise_spectrum(chunk);
-                }
-                _ => {}
-            },
+                }
+            }
             Err(e) => {
                 debug!("VAD failed for chunk: {:?}", e);
             }
@@ -477,7 +457,7 @@
     let params = SincInterpolationParameters {
         sinc_len: 256,
         f_cutoff: 0.95,
-        interpolation: SincInterpolationType::Cubic,
+        interpolation: SincInterpolationType::Linear,
         oversampling_factor: 256,
         window: WindowFunction::BlackmanHarris2,
     };
@@ -518,10 +498,6 @@
 use regex::{Regex, Replacer};
 use std::sync::atomic::{AtomicBool, Ordering};
 use vad_rs::VadStatus;
-<<<<<<< HEAD
-=======
-use crate::audio_processing::{average_noise_spectrum, spectral_subtraction};
->>>>>>> 29222d6b
 
 pub async fn create_whisper_channel(
     audio_transcription_engine: Arc<AudioTranscriptionEngine>,
